--- conflicted
+++ resolved
@@ -101,20 +101,10 @@
     def text_messages_sent_through_websocket(self, websocket_mock):
         return self._sent_websocket_text_messages[websocket_mock]
 
-<<<<<<< HEAD
-    def run_until_all_text_messages_delivered(self, websocket_mock):
-        self._incoming_websocket_text_queues[websocket_mock].put_nowait(self._final_message)
-        self._ev_loop.run_until_complete(self._all_ws_delivered.wait())
-
-    def run_until_all_json_messages_delivered(self, websocket_mock):
-        self._incoming_websocket_json_queues[websocket_mock].put_nowait(self._final_message)
-        self._ev_loop.run_until_complete(self._all_ws_delivered.wait())
-=======
     def run_until_all_text_messages_delivered(self, websocket_mock, timeout: int = 1):
         self._incoming_websocket_text_queues[websocket_mock].put_nowait(self._final_message)
         self._ev_loop.run_until_complete(asyncio.wait_for(self._all_ws_delivered.wait(), timeout))
 
     def run_until_all_json_messages_delivered(self, websocket_mock, timeout: int = 1):
         self._incoming_websocket_json_queues[websocket_mock].put_nowait(self._final_message)
-        self._ev_loop.run_until_complete(asyncio.wait_for(self._all_ws_delivered.wait(), timeout))
->>>>>>> 874b088a
+        self._ev_loop.run_until_complete(asyncio.wait_for(self._all_ws_delivered.wait(), timeout))
import asyncio
import json
import logging
import time
import warnings
from collections import defaultdict
from decimal import Decimal
from typing import Any, AsyncIterable, Dict, List, Optional

from dateutil.parser import parse as dateparse
from dydx3.errors import DydxApiError

from hummingbot.connector.derivative.dydx_perpetual.dydx_perpetual_auth import DydxPerpetualAuth
from hummingbot.connector.derivative.dydx_perpetual.dydx_perpetual_client_wrapper import DydxPerpetualClientWrapper
from hummingbot.connector.derivative.dydx_perpetual.dydx_perpetual_fill_report import DydxPerpetualFillReport
from hummingbot.connector.derivative.dydx_perpetual.dydx_perpetual_in_flight_order import DydxPerpetualInFlightOrder
from hummingbot.connector.derivative.dydx_perpetual.dydx_perpetual_order_book_tracker import \
    DydxPerpetualOrderBookTracker
from hummingbot.connector.derivative.dydx_perpetual.dydx_perpetual_position import DydxPerpetualPosition
from hummingbot.connector.derivative.dydx_perpetual.dydx_perpetual_user_stream_tracker import \
    DydxPerpetualUserStreamTracker
from hummingbot.connector.derivative.dydx_perpetual.dydx_perpetual_utils import build_api_factory
from hummingbot.connector.derivative.perpetual_budget_checker import PerpetualBudgetChecker
from hummingbot.connector.exchange_base import ExchangeBase
from hummingbot.connector.perpetual_trading import PerpetualTrading
from hummingbot.connector.trading_rule import TradingRule
from hummingbot.core.clock import Clock
from hummingbot.core.data_type.cancellation_result import CancellationResult
from hummingbot.core.data_type.limit_order import LimitOrder
from hummingbot.core.data_type.order_book import OrderBook
from hummingbot.core.data_type.trade_fee import AddedToCostTradeFee, TokenAmount
from hummingbot.core.data_type.transaction_tracker import TransactionTracker
from hummingbot.core.event.event_listener import EventListener
from hummingbot.core.event.events import (
    BuyOrderCompletedEvent,
    BuyOrderCreatedEvent,
    FundingInfo,
    FundingPaymentCompletedEvent,
    MarketEvent,
    MarketOrderFailureEvent,
    OrderCancelledEvent,
    OrderExpiredEvent,
    OrderFilledEvent,
    OrderType,
    PositionAction,
    PositionMode,
    PositionSide,
    SellOrderCompletedEvent,
    SellOrderCreatedEvent,
<<<<<<< HEAD
    TradeType)
=======
    TradeType,
)
>>>>>>> 73765823
from hummingbot.core.network_iterator import NetworkStatus
from hummingbot.core.utils.async_utils import safe_ensure_future, safe_gather
from hummingbot.core.utils.tracking_nonce import get_tracking_nonce
from hummingbot.logger import HummingbotLogger

s_logger = None
s_decimal_0 = Decimal(0)
s_decimal_NaN = Decimal("nan")


def now():
    return int(time.time()) * 1000


BUY_ORDER_COMPLETED_EVENT = MarketEvent.BuyOrderCompleted
SELL_ORDER_COMPLETED_EVENT = MarketEvent.SellOrderCompleted
ORDER_CANCELLED_EVENT = MarketEvent.OrderCancelled
ORDER_EXPIRED_EVENT = MarketEvent.OrderExpired
ORDER_FILLED_EVENT = MarketEvent.OrderFilled
ORDER_FAILURE_EVENT = MarketEvent.OrderFailure
MARKET_FUNDING_PAYMENT_COMPLETED_EVENT_TAG = MarketEvent.FundingPaymentCompleted
BUY_ORDER_CREATED_EVENT = MarketEvent.BuyOrderCreated
SELL_ORDER_CREATED_EVENT = MarketEvent.SellOrderCreated
API_CALL_TIMEOUT = 10.0

# ==========================================================
UNRECOGNIZED_ORDER_DEBOUCE = 60  # seconds


class LatchingEventResponder(EventListener):
    def __init__(self, callback: any, num_expected: int):
        super().__init__()
        self._callback = callback
        self._completed = asyncio.Event()
        self._num_remaining = num_expected

    def __call__(self, arg: any):
        if self._callback(arg):
            self._reduce()

    def _reduce(self):
        self._num_remaining -= 1
        if self._num_remaining <= 0:
            self._completed.set()

    async def wait_for_completion(self, timeout: float):
        try:
            await asyncio.wait_for(self._completed.wait(), timeout=timeout)
        except asyncio.TimeoutError:
            pass
        return self._completed.is_set()

    def cancel_one(self):
        self._reduce()


class DydxPerpetualDerivativeTransactionTracker(TransactionTracker):
    def __init__(self, owner):
        super().__init__()
        self._owner = owner

    def did_timeout_tx(self, tx_id: str):
        TransactionTracker.c_did_timeout_tx(self, tx_id)
        self._owner.did_timeout_tx(tx_id)


class DydxPerpetualDerivative(ExchangeBase, PerpetualTrading):
    SHORT_POLL_INTERVAL = 5.0
    LONG_POLL_INTERVAL = 120.0

    @classmethod
    def logger(cls) -> HummingbotLogger:
        global s_logger
        if s_logger is None:
            s_logger = logging.getLogger(__name__)
        return s_logger

    def __init__(
        self,
        dydx_perpetual_api_key: str,
        dydx_perpetual_api_secret: str,
        dydx_perpetual_passphrase: str,
        dydx_perpetual_account_number: int,
        dydx_perpetual_ethereum_address: str,
        dydx_perpetual_stark_private_key: str,
        trading_pairs: Optional[List[str]] = None,
        trading_required: bool = True,
    ):

        ExchangeBase.__init__(self)
        PerpetualTrading.__init__(self)
        self._real_time_balance_update = True
        self._api_factory = build_api_factory()
        self._order_book_tracker = DydxPerpetualOrderBookTracker(
            trading_pairs=trading_pairs,
            api_factory=self._api_factory,
        )
        self._tx_tracker = DydxPerpetualDerivativeTransactionTracker(self)
        self._trading_required = trading_required
        self._ev_loop = asyncio.get_event_loop()
        self._poll_notifier = asyncio.Event()
        self._last_poll_timestamp = 0
        self._polling_update_task = None
        self._budget_checker = PerpetualBudgetChecker(self)

        self.dydx_client: DydxPerpetualClientWrapper = DydxPerpetualClientWrapper(
            api_key=dydx_perpetual_api_key,
            api_secret=dydx_perpetual_api_secret,
            passphrase=dydx_perpetual_passphrase,
            account_number=dydx_perpetual_account_number,
            stark_private_key=dydx_perpetual_stark_private_key,
            ethereum_address=dydx_perpetual_ethereum_address,
        )
        # State
        self._dydx_auth = DydxPerpetualAuth(self.dydx_client)
        self._user_stream_tracker = DydxPerpetualUserStreamTracker(
            dydx_auth=self._dydx_auth, api_factory=self._api_factory
        )
        self._user_stream_event_listener_task = None
        self._user_stream_tracker_task = None
        self._lock = asyncio.Lock()
        self._trading_rules = {}
        self._in_flight_orders = {}
        self._trading_pairs = trading_pairs
        self._fee_rules = {}
        self._reserved_balances = {}
        self._unclaimed_fills = defaultdict(set)
        self._in_flight_orders_by_exchange_id = {}
        self._orders_pending_ack = set()
        self._position_mode = PositionMode.ONEWAY
        self._margin_fractions = {}
        self._trading_pair_last_funding_payment_ts: Dict[str, float] = {}

    @property
    def name(self) -> str:
        return "dydx_perpetual"

    @property
    def ready(self) -> bool:
        return all(self.status_dict.values())

    @property
    def status_dict(self) -> Dict[str, bool]:
        return {
            "order_books_initialized": len(self._order_book_tracker.order_books) > 0,
            "account_balances": len(self._account_balances) > 0 if self._trading_required else True,
            "trading_rule_initialized": len(self._trading_rules) > 0 if self._trading_required else True,
            "funding_info_available": len(self._funding_info) > 0 if self._trading_required else True,
            "user_stream_tracker_ready": self._user_stream_tracker.data_source.last_recv_time > 0
            if self._trading_required
            else True,
        }

    # ----------------------------------------
    # Markets & Order Books

    @property
    def order_books(self) -> Dict[str, OrderBook]:
        return self._order_book_tracker.order_books

    def get_order_book(self, trading_pair: str):
        order_books = self._order_book_tracker.order_books
        if trading_pair not in order_books:
            raise ValueError(f"No order book exists for '{trading_pair}'.")
        return order_books[trading_pair]

    @property
    def limit_orders(self) -> List[LimitOrder]:
        retval = []

        for in_flight_order in self._in_flight_orders.values():
            dydx_flight_order = in_flight_order
            if dydx_flight_order.order_type in [OrderType.LIMIT, OrderType.LIMIT_MAKER]:
                retval.append(dydx_flight_order.to_limit_order())
        return retval

    @property
    def budget_checker(self) -> PerpetualBudgetChecker:
        return self._budget_checker

    # ----------------------------------------
    # Account Balances

    def get_balance(self, currency: str):
        return self._account_balances.get(currency, Decimal(0))

    def get_available_balance(self, currency: str):
        return self._account_available_balances.get(currency, Decimal(0))

    # ==========================================================
    # Order Submission
    # ----------------------------------------------------------

    @property
    def in_flight_orders(self) -> Dict[str, DydxPerpetualInFlightOrder]:
        return self._in_flight_orders

    def supported_order_types(self):
        return [OrderType.LIMIT, OrderType.LIMIT_MAKER]

    def _set_exchange_id(self, in_flight_order, exchange_order_id):
        in_flight_order.update_exchange_order_id(exchange_order_id)
        self._in_flight_orders_by_exchange_id[exchange_order_id] = in_flight_order

    def _claim_fills(self, in_flight_order, exchange_order_id):
        updated_with_fills = False

        # Claim any fill reports for this order that came in while we awaited this exchange id
        if exchange_order_id in self._unclaimed_fills:
            for fill in self._unclaimed_fills[exchange_order_id]:
                in_flight_order.register_fill(fill.id, fill.amount, fill.price, fill.fee)
                if self.position_key(in_flight_order.trading_pair) in self._account_positions:
                    position = self._account_positions[in_flight_order.trading_pair]
                    position.update_from_fill(in_flight_order, fill.price, fill.amount, self.get_balance("USD"))
                    updated_with_fills = True
                else:
                    self._account_positions[
                        self.position_key(in_flight_order.trading_pair)
                    ] = DydxPerpetualPosition.from_dydx_fill(
                        in_flight_order, fill.amount, fill.price, self.get_balance("USD")
                    )

            del self._unclaimed_fills[exchange_order_id]

        self._orders_pending_ack.discard(in_flight_order.client_order_id)
        if len(self._orders_pending_ack) == 0:
            # We are no longer waiting on any exchange order ids, so all uncalimed fills can be discarded
            self._unclaimed_fills.clear()

        if updated_with_fills:
            self._update_account_positions()

    async def place_order(
        self,
        client_order_id: str,
        trading_pair: str,
        amount: Decimal,
        is_buy: bool,
        order_type: OrderType,
        price: Decimal,
        limit_fee: Decimal,
        expiration: int,
    ) -> Dict[str, Any]:

        order_side = "BUY" if is_buy else "SELL"
        post_only = False
        if order_type is OrderType.LIMIT_MAKER:
            post_only = True
        dydx_order_type = "LIMIT" if order_type in [OrderType.LIMIT, OrderType.LIMIT_MAKER] else "MARKET"

        return await self.dydx_client.place_order(
            market=trading_pair,
            side=order_side,
            amount=str(amount),
            price=str(price),
            order_type=dydx_order_type,
            postOnly=post_only,
            clientId=client_order_id,
            limit_fee=str(limit_fee),
            expiration=expiration,
        )

    async def execute_order(
        self, order_side, client_order_id, trading_pair, amount, order_type, position_action, price
    ):
        """
        Completes the common tasks from execute_buy and execute_sell.  Quantizes the order's amount and price, and
        validates the order against the trading rules before placing this order.
        """
        if position_action not in [PositionAction.OPEN, PositionAction.CLOSE]:
            raise ValueError("Specify either OPEN_POSITION or CLOSE_POSITION position_action.")
        # Quantize order
        amount = self.quantize_order_amount(trading_pair, amount)
        price = self.quantize_order_price(trading_pair, price)
        # Check trading rules
        if order_type.is_limit_type():
            trading_rule = self._trading_rules[trading_pair]
            if amount < trading_rule.min_order_size:
                amount = s_decimal_0
        elif order_type == OrderType.MARKET:
            trading_rule = self._trading_rules[trading_pair]
        if order_type.is_limit_type() and trading_rule.supports_limit_orders is False:
            raise ValueError("LIMIT orders are not supported")
        elif order_type == OrderType.MARKET and trading_rule.supports_market_orders is False:
            raise ValueError("MARKET orders are not supported")

        if amount < trading_rule.min_order_size:
            raise ValueError(
                f"Order amount({str(amount)}) is less than the minimum allowable amount({str(trading_rule.min_order_size)})"
            )
        if amount > trading_rule.max_order_size:
            raise ValueError(
                f"Order amount({str(amount)}) is greater than the maximum allowable amount({str(trading_rule.max_order_size)})"
            )
        if amount * price < trading_rule.min_notional_size:
            raise ValueError(
                f"Order notional value({str(amount * price)}) is less than the minimum allowable notional value for an order ({str(trading_rule.min_notional_size)})"
            )

        try:
            created_at = self.time_now_s()
            self.start_tracking_order(
                order_side,
                client_order_id,
                order_type,
                created_at,
                None,
                trading_pair,
                price,
                amount,
                self._leverage[trading_pair],
                position_action.name,
            )
            expiration = created_at + 600
            limit_fee = 0.015
            try:
                creation_response = await self.place_order(
                    client_order_id,
                    trading_pair,
                    amount,
                    order_side is TradeType.BUY,
                    order_type,
                    price,
                    limit_fee,
                    expiration,
                )
            except asyncio.TimeoutError:
                # We timed out while placing this order. We may have successfully submitted the order, or we may have had connection
                # issues that prevented the submission from taking place.

                # Note that if this order is live and we never recieved the exchange_order_id, we have no way of re-linking with this order
                # TODO: we can use the /v2/orders endpoint to get a list of orders that match the parameters of the lost orders and that will contain
                # the clientId that we have set. This can resync orders, but wouldn't be a garuntee of finding them in the list and would require a fair amout
                # of work in handling this re-syncing process
                # This would be somthing like
                # self._lost_orders.append(client_order_id) # add this here
                # ...
                # some polling loop:
                #   get_orders()
                #   see if any lost orders are in the returned orders and set the exchange id if so
                # ...

                # TODO: ensure this is the right exception from place_order with our wrapped library call...
                return

            # Verify the response from the exchange
            if "order" not in creation_response.keys():
                raise Exception(creation_response["errors"][0]["msg"])

            order = creation_response["order"]
            status = order["status"]
            if status not in ["PENDING", "OPEN"]:
                raise Exception(status)

            dydx_order_id = order["id"]

            in_flight_order = self._in_flight_orders.get(client_order_id)
            if in_flight_order is not None:
                self._set_exchange_id(in_flight_order, dydx_order_id)
                self._claim_fills(in_flight_order, dydx_order_id)

                # Begin tracking order
                self.logger().info(
                    f"Created {in_flight_order.description} order {client_order_id} for {amount} {trading_pair}."
                )
            else:
                self.logger().info(f"Created order {client_order_id} for {amount} {trading_pair}.")

        except Exception as e:
            self.logger().warning(
                f"Error submitting {order_side.name} {order_type.name} order to dydx for "
                f"{amount} {trading_pair} at {price}."
            )
            self.logger().info(e, exc_info=True)

            # Stop tracking this order
            self.stop_tracking_order(client_order_id)
            self.trigger_event(ORDER_FAILURE_EVENT, MarketOrderFailureEvent(now(), client_order_id, order_type))

    async def execute_buy(
        self,
        order_id: str,
        trading_pair: str,
        amount: Decimal,
        order_type: OrderType,
        position_action: PositionAction,
        price: Optional[Decimal] = Decimal("NaN"),
    ):
        try:
            await self.execute_order(TradeType.BUY, order_id, trading_pair, amount, order_type, position_action, price)
            tracked_order = self.in_flight_orders.get(order_id)
            if tracked_order is not None:
                self.trigger_event(
                    BUY_ORDER_CREATED_EVENT,
                    BuyOrderCreatedEvent(
                        now(),
                        order_type,
                        trading_pair,
                        Decimal(amount),
                        Decimal(price),
                        order_id,
                        tracked_order.creation_timestamp),
                )

                # Issue any other events (fills) for this order that arrived while waiting for the exchange id
                self._issue_order_events(tracked_order)
        except ValueError as e:
            # never tracked, so no need to stop tracking
            self.trigger_event(ORDER_FAILURE_EVENT, MarketOrderFailureEvent(now(), order_id, order_type))
            self.logger().warning(f"Failed to place {order_id} on dydx. {str(e)}")

    async def execute_sell(
        self,
        order_id: str,
        trading_pair: str,
        amount: Decimal,
        order_type: OrderType,
        position_action: PositionAction,
        price: Optional[Decimal] = Decimal("NaN"),
    ):
        try:
            await self.execute_order(TradeType.SELL, order_id, trading_pair, amount, order_type, position_action, price)
            tracked_order = self.in_flight_orders.get(order_id)
            if tracked_order is not None:
                self.trigger_event(
                    SELL_ORDER_CREATED_EVENT,
                    SellOrderCreatedEvent(
                        now(),
                        order_type,
                        trading_pair,
                        Decimal(amount),
                        Decimal(price),
                        order_id,
                        tracked_order.creation_timestamp,
                    ),
                )

                # Issue any other events (fills) for this order that arrived while waiting for the exchange id
                self._issue_order_events(tracked_order)
        except ValueError as e:
            # never tracked, so no need to stop tracking
            self.trigger_event(ORDER_FAILURE_EVENT, MarketOrderFailureEvent(now(), order_id, order_type))
            self.logger().warning(f"Failed to place {order_id} on dydx. {str(e)}")

    # ----------------------------------------
    # Cancellation

    async def cancel_order(self, client_order_id: str):
        in_flight_order = self._in_flight_orders.get(client_order_id)
        cancellation_event = OrderCancelledEvent(now(), client_order_id)
        exchange_order_id = in_flight_order.exchange_order_id

        if in_flight_order is None:
            self.logger().warning("Cancelled an untracked order {client_order_id}")
            self.trigger_event(ORDER_CANCELLED_EVENT, cancellation_event)
            return False

        try:
            if exchange_order_id is None:
                # Note, we have no way of canceling an order or querying for information about the order
                # without an exchange_order_id
                if in_flight_order.creation_timestamp < (self.time_now_s() - UNRECOGNIZED_ORDER_DEBOUCE):
                    # We'll just have to assume that this order doesn't exist
                    self.stop_tracking_order(in_flight_order.client_order_id)
                    self.trigger_event(ORDER_CANCELLED_EVENT, cancellation_event)
                    return False
                else:
                    raise Exception(f"order {client_order_id} has no exchange id")
            await self.dydx_client.cancel_order(exchange_order_id)
            return True

        except DydxApiError as e:
            if f"Order with specified id: {exchange_order_id} could not be found" in str(e):
                if in_flight_order.creation_timestamp < (self.time_now_s() - UNRECOGNIZED_ORDER_DEBOUCE):
                    # Order didn't exist on exchange, mark this as canceled
                    self.stop_tracking_order(in_flight_order.client_order_id)
                    self.trigger_event(ORDER_CANCELLED_EVENT, cancellation_event)
                    return False
                else:
                    raise Exception(
                        f"order {client_order_id} does not yet exist on the exchange and could not be cancelled."
                    )
            elif "is already canceled" in str(e):
                self.stop_tracking_order(in_flight_order.client_order_id)
                self.trigger_event(ORDER_CANCELLED_EVENT, cancellation_event)
                return False
            elif "is already filled" in str(e):
                response = await self.dydx_client.get_order(exchange_order_id)
                order_status = response["order"]
                in_flight_order.update(order_status)
                self._issue_order_events(in_flight_order)
                self.stop_tracking_order(in_flight_order.client_order_id)
                return False
            else:
                self.logger().warning(f"Unable to cancel order {exchange_order_id}: {str(e)}")
                return False
        except Exception as e:
            self.logger().warning(f"Failed to cancel order {client_order_id}")
            self.logger().info(e)
            return False

    async def cancel_all(self, timeout_seconds: float) -> List[CancellationResult]:
        cancellation_queue = self._in_flight_orders.copy()
        if len(cancellation_queue) == 0:
            return []

        order_status = {o.client_order_id: o.is_done for o in cancellation_queue.values()}

        def set_cancellation_status(oce: OrderCancelledEvent):
            if oce.order_id in order_status:
                order_status[oce.order_id] = True
                return True
            return False

        cancel_verifier = LatchingEventResponder(set_cancellation_status, len(cancellation_queue))
        self.add_listener(ORDER_CANCELLED_EVENT, cancel_verifier)

        for order_id, in_flight in cancellation_queue.items():
            try:
                if order_status[order_id]:
                    cancel_verifier.cancel_one()
                elif not await self.cancel_order(order_id):
                    # this order did not exist on the exchange
                    cancel_verifier.cancel_one()
                    order_status[order_id] = True
            except Exception:
                cancel_verifier.cancel_one()
                order_status[order_id] = True

        await cancel_verifier.wait_for_completion(timeout_seconds)
        self.remove_listener(ORDER_CANCELLED_EVENT, cancel_verifier)

        return [CancellationResult(order_id=order_id, success=success) for order_id, success in order_status.items()]

    def get_fee(
        self,
        base_currency: str,
        quote_currency: str,
        order_type: OrderType,
        order_side: TradeType,
        amount: Decimal,
        price: Decimal = s_decimal_0,
        is_maker: Optional[bool] = None,
    ):
        warnings.warn(
            "The 'estimate_fee' method is deprecated, use 'build_trade_fee' and 'build_perpetual_trade_fee' instead.",
            DeprecationWarning,
            stacklevel=2,
        )
        raise DeprecationWarning(
            "The 'estimate_fee' method is deprecated, use 'build_trade_fee' and 'build_perpetual_trade_fee' instead."
        )

    # ==========================================================
    # Runtime
    # ----------------------------------------------------------

    def start(self, clock: Clock, timestamp: float):
        super().start(clock, timestamp)

    def stop(self, clock: Clock):
        super().stop(clock)

    async def start_network(self):
        await self.stop_network()
        self._order_book_tracker.start()
        if self._trading_required:
            self._status_polling_task = safe_ensure_future(self._status_polling_loop())
            self._user_stream_tracker_task = safe_ensure_future(self._user_stream_tracker.start())
            self._user_stream_event_listener_task = safe_ensure_future(self._user_stream_event_listener())

            self._trading_pair_last_funding_payment_ts.update(
                {trading_pair: self.time_now_s() for trading_pair in self._trading_pairs}
            )

    def _stop_network(self):
        self._last_poll_timestamp = 0
        self._poll_notifier.clear()

        self._order_book_tracker.stop()
        if self._polling_update_task is not None:
            self._polling_update_task.cancel()
            self._polling_update_task = None
        if self._user_stream_tracker_task is not None:
            self._user_stream_tracker_task.cancel()
        if self._user_stream_event_listener_task is not None:
            self._user_stream_event_listener_task.cancel()
        self._user_stream_tracker_task = None
        self._user_stream_event_listener_task = None

    async def stop_network(self):
        self._stop_network()

    async def check_network(self) -> NetworkStatus:
        try:
            await self.dydx_client.get_server_time()
        except asyncio.CancelledError:
            raise
        except Exception:
            return NetworkStatus.NOT_CONNECTED
        return NetworkStatus.CONNECTED

    # ----------------------------------------
    # State Management

    @property
    def tracking_states(self) -> Dict[str, any]:
        return {key: value.to_json() for key, value in self._in_flight_orders.items()}

    def restore_tracking_states(self, saved_states: Dict[str, any]):
        for order_id, in_flight_repr in saved_states.items():
            in_flight_json: Dict[str, Any] = json.loads(in_flight_repr)
            order = DydxPerpetualInFlightOrder.from_json(in_flight_json)
            if not order.is_done:
                self._in_flight_orders[order_id] = order

    def start_tracking_order(
        self,
        order_side: TradeType,
        client_order_id: str,
        order_type: OrderType,
        created_at: float,
        hash: str,
        trading_pair: str,
        price: Decimal,
        amount: Decimal,
        leverage: int,
        position: str,
    ):
        in_flight_order = DydxPerpetualInFlightOrder.from_dydx_order(
            order_side, client_order_id, order_type, created_at, None, trading_pair, price, amount, leverage, position
        )
        self._in_flight_orders[in_flight_order.client_order_id] = in_flight_order
        self._orders_pending_ack.add(client_order_id)

        old_reserved = self._reserved_balances.get(in_flight_order.reserved_asset, Decimal(0))
        new_reserved = old_reserved + in_flight_order.reserved_balance
        self._reserved_balances[in_flight_order.reserved_asset] = new_reserved
        self._account_available_balances[in_flight_order.reserved_asset] = max(
            self._account_balances.get(in_flight_order.reserved_asset, Decimal(0)) - new_reserved, Decimal(0)
        )

    def stop_tracking_order(self, client_order_id: str):
        in_flight_order = self._in_flight_orders.get(client_order_id)
        if in_flight_order is not None:
            old_reserved = self._reserved_balances.get(in_flight_order.reserved_asset, Decimal(0))
            new_reserved = max(old_reserved - in_flight_order.reserved_balance, Decimal(0))
            self._reserved_balances[in_flight_order.reserved_asset] = new_reserved
            self._account_available_balances[in_flight_order.reserved_asset] = max(
                self._account_balances.get(in_flight_order.reserved_asset, Decimal(0)) - new_reserved, Decimal(0)
            )
            if (
                in_flight_order.exchange_order_id is not None
                and in_flight_order.exchange_order_id in self._in_flight_orders_by_exchange_id
            ):
                del self._in_flight_orders_by_exchange_id[in_flight_order.exchange_order_id]
            if client_order_id in self._in_flight_orders:
                del self._in_flight_orders[client_order_id]
            if client_order_id in self._orders_pending_ack:
                self._orders_pending_ack.remove(client_order_id)

    def get_order_by_exchange_id(self, exchange_order_id: str):
        if exchange_order_id in self._in_flight_orders_by_exchange_id:
            return self._in_flight_orders_by_exchange_id[exchange_order_id]

        for o in self._in_flight_orders.values():
            if o.exchange_order_id == exchange_order_id:
                return o

        return None

    # ----------------------------------------
    # updates to orders and balances

    def _issue_order_events(self, tracked_order: DydxPerpetualInFlightOrder):
        issuable_events: List[MarketEvent] = tracked_order.get_issuable_events()

        # Issue relevent events
        for (market_event, new_amount, new_price, new_fee) in issuable_events:
            if market_event == MarketEvent.OrderCancelled:
                self.logger().info(f"Successfully cancelled order {tracked_order.client_order_id}")
                self.stop_tracking_order(tracked_order.client_order_id)
                self.trigger_event(
                    ORDER_CANCELLED_EVENT, OrderCancelledEvent(self.current_timestamp, tracked_order.client_order_id)
                )
            elif market_event == MarketEvent.OrderFilled:
                self.trigger_event(
                    ORDER_FILLED_EVENT,
                    OrderFilledEvent(
                        self.current_timestamp,
                        tracked_order.client_order_id,
                        tracked_order.trading_pair,
                        tracked_order.trade_type,
                        tracked_order.order_type,
                        new_price,
                        new_amount,
                        AddedToCostTradeFee(flat_fees=[TokenAmount(tracked_order.fee_asset, new_fee)]),
                        str(int(self._time() * 1e6)),
                        self._leverage[tracked_order.trading_pair],
                        tracked_order.position,
                    ),
                )
            elif market_event == MarketEvent.OrderExpired:
                self.logger().info(
                    f"The market order {tracked_order.client_order_id} has expired according to " f"order status API."
                )
                self.stop_tracking_order(tracked_order.client_order_id)
                self.trigger_event(
                    ORDER_EXPIRED_EVENT, OrderExpiredEvent(self.current_timestamp, tracked_order.client_order_id)
                )
            elif market_event == MarketEvent.OrderFailure:
                self.logger().info(
                    f"The market order {tracked_order.client_order_id} has failed according to " f"order status API."
                )
                self.stop_tracking_order(tracked_order.client_order_id)
                self.trigger_event(
                    ORDER_FAILURE_EVENT,
                    MarketOrderFailureEvent(
                        self.current_timestamp, tracked_order.client_order_id, tracked_order.order_type
                    ),
                )
            elif market_event == MarketEvent.BuyOrderCompleted:
                self.logger().info(
                    f"The market buy order {tracked_order.client_order_id} has completed " f"according to user stream."
                )
                self.stop_tracking_order(tracked_order.client_order_id)
                self.trigger_event(
                    BUY_ORDER_COMPLETED_EVENT,
                    BuyOrderCompletedEvent(
                        self.current_timestamp,
                        tracked_order.client_order_id,
                        tracked_order.base_asset,
                        tracked_order.quote_asset,
                        tracked_order.fee_asset,
                        tracked_order.executed_amount_base,
                        tracked_order.executed_amount_quote,
                        tracked_order.fee_paid,
                        tracked_order.order_type,
                    ),
                )
            elif market_event == MarketEvent.SellOrderCompleted:
                self.logger().info(
                    f"The market sell order {tracked_order.client_order_id} has completed " f"according to user stream."
                )
                self.stop_tracking_order(tracked_order.client_order_id)
                self.trigger_event(
                    SELL_ORDER_COMPLETED_EVENT,
                    SellOrderCompletedEvent(
                        self.current_timestamp,
                        tracked_order.client_order_id,
                        tracked_order.base_asset,
                        tracked_order.quote_asset,
                        tracked_order.fee_asset,
                        tracked_order.executed_amount_base,
                        tracked_order.executed_amount_quote,
                        tracked_order.fee_paid,
                        tracked_order.order_type,
                    ),
                )

    async def _update_funding_rates(self):
        try:
            response = await self.dydx_client.get_markets()
            markets_info = response["markets"]
            for trading_pair in self._trading_pairs:
                self._funding_info[trading_pair] = FundingInfo(
                    trading_pair,
                    Decimal(markets_info[trading_pair]["indexPrice"]),
                    Decimal(markets_info[trading_pair]["oraclePrice"]),
                    dateparse(markets_info[trading_pair]["nextFundingAt"]).timestamp(),
                    Decimal(markets_info[trading_pair]["nextFundingRate"]),
                )
        except DydxApiError as e:
            if e.status_code == 429:
                self.logger().network(
                    log_msg="Rate-limit error.",
                    app_warning_msg="Could not fetch funding rates due to API rate limits.",
                    exc_info=True,
                )
            else:
                self.logger().network(
                    log_msg="dYdX API error.",
                    exc_info=True,
                    app_warning_msg="Could not fetch funding rates. Check API key and network connection.",
                )
        except Exception:
            self.logger().network(
                log_msg="Unknown error.",
                exc_info=True,
                app_warning_msg="Could not fetch funding rates. Check API key and network connection.",
            )

    def get_funding_info(self, trading_pair):
        return self._funding_info[trading_pair]

    def set_hedge_mode(self, position_mode: PositionMode):
        # dydx only allows one-way futures
        pass

    async def _set_balances(self, updates, is_snapshot=False):
        try:
            async with self._lock:
                quote = "USD"
                self._account_balances[quote] = Decimal(updates["equity"])
                self._account_available_balances[quote] = Decimal(updates["freeCollateral"])
            for position in self._account_positions.values():
                position.update_from_balance(Decimal(updates["equity"]))
        except Exception as e:
            self.logger().error(f"Could not set balance {repr(e)}", exc_info=True)

    # ----------------------------------------
    # User stream updates

    async def _iter_user_event_queue(self) -> AsyncIterable[Dict[str, Any]]:
        while True:
            try:
                yield await self._user_stream_tracker.user_stream.get()
            except asyncio.CancelledError:
                raise
            except Exception:
                self.logger().network(
                    "Unknown error. Retrying after 1 seconds.",
                    exc_info=True,
                    app_warning_msg="Could not fetch user events from dydx. Check API key and network connection.",
                )
                await asyncio.sleep(1.0)

    async def _user_stream_event_listener(self):
        async for event_message in self._iter_user_event_queue():
            try:
                event: Dict[str, Any] = event_message
                data: Dict[str, Any] = event["contents"]
                if "account" in data:
                    await self._set_balances(data["account"], is_snapshot=False)
                    if "openPositions" in data["account"]:
                        open_positions = data["account"]["openPositions"]
                        for market, position in open_positions.items():
                            position_key = self.position_key(market)
                            if position_key not in self._account_positions and market in self._trading_pairs:
                                self._create_position_from_rest_pos_item(position)
                if "accounts" in data:
                    for account in data["accounts"]:
                        quote = "USD"
                        self._account_available_balances[quote] = Decimal(account["quoteBalance"])
                if "orders" in data:
                    for order in data["orders"]:
                        exchange_order_id: str = order["id"]

                        tracked_order: DydxPerpetualInFlightOrder = self.get_order_by_exchange_id(exchange_order_id)

                        if tracked_order is None:
                            self.logger().debug(f"Unrecognized order ID from user stream: {exchange_order_id}.")
                            self.logger().debug(f"Event: {event_message}")
                            continue

                        # update the tracked order
                        tracked_order.update(order)
                        self._issue_order_events(tracked_order)
                if "fills" in data:
                    fills = data["fills"]
                    for fill in fills:
                        exchange_order_id: str = fill["orderId"]
                        id = fill["id"]
                        amount = Decimal(fill["size"])
                        price = Decimal(fill["price"])
                        fee_paid = Decimal(fill["fee"])
                        tracked_order: DydxPerpetualInFlightOrder = self.get_order_by_exchange_id(exchange_order_id)
                        if tracked_order is not None:
                            tracked_order.register_fill(id, amount, price, fee_paid)
                            pos_key = self.position_key(tracked_order.trading_pair)
                            if pos_key in self._account_positions:
                                position = self._account_positions[pos_key]
                                position.update_from_fill(
                                    tracked_order, price, amount, self.get_available_balance("USD")
                                )
                                await self._update_account_positions()
                            else:
                                self._account_positions[pos_key] = DydxPerpetualPosition.from_dydx_fill(
                                    tracked_order, amount, price, self.get_available_balance("USD")
                                )
                            self._issue_order_events(tracked_order)
                        else:
                            if len(self._orders_pending_ack) > 0:
                                self._unclaimed_fills[exchange_order_id].add(
                                    DydxPerpetualFillReport(id, amount, price, fee_paid)
                                )
                if "positions" in data:
                    # this is hit when a position is closed
                    positions = data["positions"]
                    for position in positions:
                        if position["market"] not in self._trading_pairs:
                            continue
                        pos_key = self.position_key(position["market"])
                        if pos_key in self._account_positions:
                            self._account_positions[pos_key].update_position(
                                position_side=PositionSide[position["side"]],
                                unrealized_pnl=position.get("unrealizedPnl"),
                                entry_price=position.get("entryPrice"),
                                amount=position.get("size"),
                                status=position.get("status"),
                            )
                            if not self._account_positions[pos_key].is_open:
                                del self._account_positions[pos_key]
                if "fundingPayments" in data:
                    if event["type"] != "subscribed":  # Only subsequent funding payments
                        for funding_payment in data["fundingPayments"]:
                            if funding_payment["market"] not in self._trading_pairs:
                                continue
                            ts = dateparse(funding_payment["effectiveAt"]).timestamp()
                            funding_rate: Decimal = Decimal(funding_payment["rate"])
                            trading_pair: str = funding_payment["market"]
                            payment: Decimal = Decimal(funding_payment["payment"])
                            action: str = "paid" if payment < s_decimal_0 else "received"

                            self.logger().info(f"Funding payment of {payment} {action} on {trading_pair} market")
                            self.trigger_event(
                                MARKET_FUNDING_PAYMENT_COMPLETED_EVENT_TAG,
                                FundingPaymentCompletedEvent(
                                    timestamp=ts,
                                    market=self.name,
                                    funding_rate=funding_rate,
                                    trading_pair=trading_pair,
                                    amount=payment,
                                ),
                            )
                            self._trading_pair_last_funding_payment_ts[trading_pair] = ts
            except asyncio.CancelledError:
                raise
            except Exception:
                self.logger().error("Unexpected error in user stream listener loop.", exc_info=True)
                await asyncio.sleep(5.0)

    # ----------------------------------------
    # Polling Updates

    async def _status_polling_loop(self):
        while True:
            try:
                self._poll_notifier = asyncio.Event()
                await self._poll_notifier.wait()

                await self._update_balances()  # needs to complete before updating positions
                await safe_gather(
                    self._update_account_positions(),
                    self._update_trading_rules(),
                    self._update_order_status(),
                    self._update_funding_rates(),
                    self._update_funding_payments(),
                )
            except asyncio.CancelledError:
                raise
            except Exception as e:
                self.logger().warning("Failed to fetch updates on dydx. Check network connection.")
                self.logger().warning(e)

    async def _update_account_positions(self):
        account_info = await self.dydx_client.get_account()
        current_positions = account_info["account"]

        for market, position in current_positions["openPositions"].items():
            market = position["market"]
            pos_key = self.position_key(market)
            if pos_key in self._account_positions:
                tracked_position: DydxPerpetualPosition = self._account_positions[pos_key]
                tracked_position.update_position(
                    position_side=PositionSide[position["side"]],
                    unrealized_pnl=position.get("unrealizedPnl"),
                    entry_price=position.get("entryPrice"),
                    amount=position.get("size"),
                    status=position.get("status"),
                )
                tracked_position.update_from_balance(Decimal(current_positions["equity"]))
                if not tracked_position.is_open:
                    del self._account_positions[pos_key]
            elif market in self._trading_pairs:
                self._create_position_from_rest_pos_item(position)
        positions_to_delete = []
        for position_str in self._account_positions:
            if position_str not in current_positions["openPositions"]:
                positions_to_delete.append(position_str)
        for account_position in positions_to_delete:
            del self._account_positions[account_position]

    def _create_position_from_rest_pos_item(self, rest_pos_item: Dict[str, str]):
        market = rest_pos_item["market"]
        position_key = self.position_key(market)
        entry_price: Decimal = Decimal(rest_pos_item["entryPrice"])
        amount: Decimal = Decimal(rest_pos_item["size"])
        total_quote: Decimal = entry_price * amount
        leverage: Decimal = total_quote / self.get_balance("USD")
        self._account_positions[position_key] = DydxPerpetualPosition(
            trading_pair=market,
            position_side=PositionSide[rest_pos_item["side"]],
            unrealized_pnl=Decimal(rest_pos_item["unrealizedPnl"]),
            entry_price=entry_price,
            amount=amount,
            leverage=leverage,
        )

    async def _update_balances(self):
        current_balances = await self.dydx_client.get_my_balances()
        await self._set_balances(current_balances["account"], True)

    async def _update_trading_rules(self):
        markets_info = (await self.dydx_client.get_markets())["markets"]
        for market_name in markets_info:
            market = markets_info[market_name]
            try:
                collateral_token = market["quoteAsset"]  # all contracts settled in USDC
                self._trading_rules[market_name] = TradingRule(
                    trading_pair=market_name,
                    min_order_size=Decimal(market["minOrderSize"]),
                    min_price_increment=Decimal(market["tickSize"]),
                    min_base_amount_increment=Decimal(market["stepSize"]),
                    min_notional_size=Decimal(market["minOrderSize"]) * Decimal(market["tickSize"]),
                    supports_limit_orders=True,
                    supports_market_orders=True,
                    buy_order_collateral_token=collateral_token,
                    sell_order_collateral_token=collateral_token,
                )
                self._margin_fractions[market_name] = {
                    "initial": Decimal(market["initialMarginFraction"]),
                    "maintenance": Decimal(market["maintenanceMarginFraction"]),
                }
            except Exception as e:
                self.logger().warning("Error updating trading rules")
                self.logger().warning(str(e))

    async def _update_order_status(self):
        tracked_orders = self._in_flight_orders.copy()
        for client_order_id, tracked_order in tracked_orders.items():
            dydx_order_id = tracked_order.exchange_order_id
            if dydx_order_id is None:
                # This order is still pending acknowledgement from the exchange
                if tracked_order.creation_timestamp < (self.time_now_s() - UNRECOGNIZED_ORDER_DEBOUCE):
                    # this order should have a dydx_order_id at this point. If it doesn't, we should cancel it
                    # as we won't be able to poll for updates
                    try:
                        self.cancel_order(client_order_id)
                    except Exception:
                        pass
                continue

            dydx_order_request = None
            try:
                dydx_order_request = await self.dydx_client.get_order(dydx_order_id)
                data = dydx_order_request["order"]
            except Exception:
                self.logger().warning(
                    f"Failed to fetch tracked dydx order "
                    f"{client_order_id}({tracked_order.exchange_order_id}) from api "
                    f"(code: {dydx_order_request['resultInfo']['code'] if dydx_order_request is not None else 'None'})"
                )

                # check if this error is because the api cliams to be unaware of this order. If so, and this order
                # is reasonably old, mark the orde as cancelled
                if "could not be found" in str(dydx_order_request["msg"]):
                    if tracked_order.creation_timestamp < (self.time_now_s() - UNRECOGNIZED_ORDER_DEBOUCE):
                        try:
                            self.cancel_order(client_order_id)
                        except Exception:
                            pass
                continue

            try:
                tracked_order.update(data)
                if not tracked_order.fills_covered():
                    # We're missing fill reports for this order, so poll for them as well
                    await self._update_fills(tracked_order)
                self._issue_order_events(tracked_order)
            except Exception as e:
                self.logger().warning(f"Failed to update dydx order {tracked_order.exchange_order_id}")
                self.logger().warning(e)
                self.logger().exception("")

    async def _update_fills(self, tracked_order: DydxPerpetualInFlightOrder):
        try:
            data = await self.dydx_client.get_fills(tracked_order.exchange_order_id)
            for fill in data["fills"]:
                if fill["orderId"] == tracked_order.exchange_order_id:
                    id = fill["id"]
                    amount = Decimal(fill["size"])
                    price = Decimal(fill["price"])
                    fee_paid = Decimal(fill["fee"])
                    tracked_order.register_fill(id, amount, price, fee_paid)
                    pos_key = self.position_key(tracked_order.trading_pair)
                    if pos_key in self._account_positions:
                        position = self._account_positions[pos_key]
                        position.update_from_fill(tracked_order, price, amount, self.get_available_balance("USD"))
                    else:
                        self._account_positions[pos_key] = DydxPerpetualPosition.from_dydx_fill(
                            tracked_order, amount, price, self.get_available_balance("USD")
                        )
            if len(data["fills"]) > 0:
                await self._update_account_positions()

        except DydxApiError as e:
            self.logger().warning(
                f"Unable to poll for fills for order {tracked_order.client_order_id}"
                f"(tracked_order.exchange_order_id): {e.status} {e.msg}"
            )
        except KeyError:
            self.logger().warning(
                f"Unable to poll for fills for order {tracked_order.client_order_id}"
                f"(tracked_order.exchange_order_id): unexpected response data {data}"
            )

    async def _update_funding_payments(self):
        for trading_pair in self._trading_pairs:
            try:

                response = await self.dydx_client.get_funding_payments(market=trading_pair, before_ts=self.time_now_s())
                funding_payments = response["fundingPayments"]
                for funding_payment in funding_payments:
                    ts = dateparse(funding_payment["effectiveAt"]).timestamp()
                    if ts <= self._trading_pair_last_funding_payment_ts[trading_pair]:
                        break  # Any subsequent funding payments would have a ts < last_funding_payment_ts
                    funding_rate: Decimal = Decimal(funding_payment["rate"])
                    trading_pair: str = funding_payment["market"]
                    payment: Decimal = Decimal(funding_payment["payment"])
                    action: str = "paid" if payment < s_decimal_0 else "received"

                    self.logger().info(f"Funding payment of {payment} {action} on {trading_pair} market")
                    self.trigger_event(
                        MARKET_FUNDING_PAYMENT_COMPLETED_EVENT_TAG,
                        FundingPaymentCompletedEvent(
                            timestamp=ts,
                            market=self.name,
                            funding_rate=funding_rate,
                            trading_pair=trading_pair,
                            amount=payment,
                        ),
                    )
                    self._trading_pair_last_funding_payment_ts[trading_pair] = ts
            except DydxApiError as e:
                self.logger().warning(f"Unable to poll for funding payments {trading_pair}. ({e})")

    def set_leverage(self, trading_pair: str, leverage: int = 1):
        safe_ensure_future(self._set_leverage(trading_pair, leverage))

    async def _set_leverage(self, trading_pair: str, leverage: int = 1):
        markets = await self.dydx_client.get_markets()
        markets_info = markets["markets"]

        self._margin_fractions[trading_pair] = {
            "initial": Decimal(markets_info[trading_pair]["initialMarginFraction"]),
            "maintenance": Decimal(markets_info[trading_pair]["maintenanceMarginFraction"]),
        }

        max_leverage = int(Decimal("1") / self._margin_fractions[trading_pair]["initial"])
        if leverage > max_leverage:
            self._leverage[trading_pair] = max_leverage
            self.logger().warning(f"Leverage has been reduced to {max_leverage}")
        else:
            self._leverage[trading_pair] = leverage
        # the margins of dydx are a property of the margins. they determine the
        # size of orders allowable.

    async def _get_position_mode(self):
        self._position_mode = PositionMode.ONEWAY

        return self._position_mode

    def supported_position_modes(self):
        return [PositionMode.ONEWAY]

    def set_position_mode(self, position_mode: PositionMode):
        self._position_mode = PositionMode.ONEWAY

    # ==========================================================
    # Miscellaneous
    # ----------------------------------------------------------

    def get_order_price_quantum(self, trading_pair: str, price: Decimal):
        return self._trading_rules[trading_pair].min_price_increment

    def get_order_size_quantum(self, trading_pair: str, order_size: Decimal):
        return self._trading_rules[trading_pair].min_base_amount_increment

    def quantize_order_price(self, trading_pair: str, price: Decimal):
        return price.quantize(self.get_order_price_quantum(trading_pair, price))

    def quantize_order_amount(self, trading_pair: str, amount: Decimal, price: Decimal = Decimal("0")):
        quantized_amount = amount.quantize(self.get_order_size_quantum(trading_pair, amount))

        rules = self._trading_rules[trading_pair]

        if quantized_amount < rules.min_order_size:
            return s_decimal_0

        if price > 0 and price * quantized_amount < rules.min_notional_size:
            return s_decimal_0

        return quantized_amount

    def time_now_s(self) -> float:
        return time.time()

    def tick(self, timestamp: float):
        """
        Is called automatically by the clock for each clock's tick (1 second by default).
        It checks if status polling task is due for execution.
        """
        now = self.time_now_s()
        poll_interval = (
            self.SHORT_POLL_INTERVAL
            if now - self._user_stream_tracker.last_recv_time > 60.0
            else self.LONG_POLL_INTERVAL
        )
        last_tick = int(self._last_poll_timestamp / poll_interval)
        current_tick = int(timestamp / poll_interval)
        if current_tick > last_tick:
            if not self._poll_notifier.is_set():
                self._poll_notifier.set()
        self._last_poll_timestamp = timestamp

    def buy(
        self, trading_pair: str, amount: Decimal, order_type=OrderType.MARKET, price: Decimal = s_decimal_NaN, **kwargs
    ) -> str:
        tracking_nonce = get_tracking_nonce()
        client_order_id: str = str(f"buy-{trading_pair}-{tracking_nonce}")
        safe_ensure_future(
            self.execute_buy(client_order_id, trading_pair, amount, order_type, kwargs["position_action"], price)
        )
        return client_order_id

    def sell(
        self, trading_pair: str, amount: Decimal, order_type=OrderType.MARKET, price: Decimal = s_decimal_NaN, **kwargs
    ) -> str:
        tracking_nonce = get_tracking_nonce()
        client_order_id: str = str(f"sell-{trading_pair}-{tracking_nonce}")
        safe_ensure_future(
            self.execute_sell(client_order_id, trading_pair, amount, order_type, kwargs["position_action"], price)
        )
        return client_order_id

    def cancel(self, trading_pair: str, client_order_id: str):
        return safe_ensure_future(self.cancel_order(client_order_id))

    def get_buy_collateral_token(self, trading_pair: str) -> str:
        trading_rule: TradingRule = self._trading_rules[trading_pair]
        return trading_rule.buy_order_collateral_token

    def get_sell_collateral_token(self, trading_pair: str) -> str:
        trading_rule: TradingRule = self._trading_rules[trading_pair]
        return trading_rule.sell_order_collateral_token<|MERGE_RESOLUTION|>--- conflicted
+++ resolved
@@ -47,12 +47,8 @@
     PositionSide,
     SellOrderCompletedEvent,
     SellOrderCreatedEvent,
-<<<<<<< HEAD
-    TradeType)
-=======
     TradeType,
 )
->>>>>>> 73765823
 from hummingbot.core.network_iterator import NetworkStatus
 from hummingbot.core.utils.async_utils import safe_ensure_future, safe_gather
 from hummingbot.core.utils.tracking_nonce import get_tracking_nonce

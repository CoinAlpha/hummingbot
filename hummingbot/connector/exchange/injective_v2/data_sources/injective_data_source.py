--- conflicted
+++ resolved
@@ -469,7 +469,6 @@
 
         return results
 
-<<<<<<< HEAD
     async def cancel_orders(
             self,
             spot_orders: Optional[List[GatewayInFlightOrder]] = None,
@@ -478,16 +477,11 @@
         spot_orders = spot_orders or []
         perpetual_orders = perpetual_orders or []
 
-        composer = self.composer
-=======
-    async def cancel_orders(self, orders_to_cancel: List[GatewayInFlightOrder]) -> List[CancelOrderResult]:
->>>>>>> 904786af
         orders_with_hash = []
         spot_orders_data = []
         derivative_orders_data = []
         results = []
 
-<<<<<<< HEAD
         if len(spot_orders) > 0 or len(perpetual_orders) > 0:
             for order in spot_orders:
                 if order.exchange_order_id is None:
@@ -498,28 +492,9 @@
                     ))
                 else:
                     market_id = await self.market_id_for_spot_trading_pair(trading_pair=order.trading_pair)
-                    order_data = composer.OrderData(
-                        market_id=market_id,
-                        subaccount_id=str(self.portfolio_account_subaccount_index),
-                        order_hash=order.exchange_order_id,
-                        order_direction="buy" if order.trade_type == TradeType.BUY else "sell",
-                        order_type="market" if order.order_type == OrderType.MARKET else "limit",
-                    )
+                    order_data = await self._generate_injective_order_data(order=order, market_id=market_id)
                     spot_orders_data.append(order_data)
                     orders_with_hash.append(order)
-=======
-        for order in orders_to_cancel:
-            if order.exchange_order_id is None:
-                results.append(CancelOrderResult(
-                    client_order_id=order.client_order_id,
-                    trading_pair=order.trading_pair,
-                    not_found=True,
-                ))
-            else:
-                order_data = await self._generate_injective_order_data(order=order)
-                orders_data.append(order_data)
-                orders_with_hash.append(order)
->>>>>>> 904786af
 
             for order in perpetual_orders:
                 if order.exchange_order_id is None:
@@ -530,14 +505,8 @@
                     ))
                 else:
                     market_id = await self.market_id_for_derivative_trading_pair(trading_pair=order.trading_pair)
-                    order_data = composer.OrderData(
-                        market_id=market_id,
-                        subaccount_id=str(self.portfolio_account_subaccount_index),
-                        order_hash=order.exchange_order_id,
-                        order_direction="buy" if order.trade_type == TradeType.BUY else "sell",
-                        order_type="market" if order.order_type == OrderType.MARKET else "limit",
-                    )
-                    spot_orders_data.append(order_data)
+                    order_data = await self._generate_injective_order_data(order=order, market_id=market_id)
+                    derivative_orders_data.append(order_data)
                     orders_with_hash.append(order)
 
             delegated_message = self._order_cancel_message(
@@ -809,15 +778,15 @@
         raise NotImplementedError
 
     @abstractmethod
+    def _generate_injective_order_data(self, order: GatewayInFlightOrder, market_id: str) -> injective_exchange_tx_pb.OrderData:
+        raise NotImplementedError
+
+    @abstractmethod
     async def _oracle_price(self, market_id: str) -> Decimal:
         raise NotImplementedError
 
     @abstractmethod
     async def _updated_derivative_market_info_for_id(self, market_id: str) -> InjectiveDerivativeMarket:
-        raise NotImplementedError
-
-    @abstractmethod
-    def _generate_injective_order_data(self, order: GatewayInFlightOrder) -> injective_exchange_tx_pb.OrderData:
         raise NotImplementedError
 
     @abstractmethod

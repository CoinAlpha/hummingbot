--- conflicted
+++ resolved
@@ -168,13 +168,9 @@
 
         self.current_state = order_update.new_state
         misc_updates = order_update.misc_updates or {}
-<<<<<<< HEAD
-        self._creation_transaction_hash = misc_updates.get("creation_transaction_hash", self._creation_transaction_hash)
-=======
         creation_transaction_hash = misc_updates.get("creation_transaction_hash", self.creation_transaction_hash)
         if creation_transaction_hash is not None:
             self.update_creation_transaction_hash(creation_transaction_hash=creation_transaction_hash)
->>>>>>> 54eb1eb4
         self._cancel_tx_hash = misc_updates.get("cancelation_transaction_hash", self._cancel_tx_hash)
         if self.current_state not in {OrderState.PENDING_CANCEL, OrderState.CANCELED}:
             self.nonce = misc_updates.get("nonce", None)

--- conflicted
+++ resolved
@@ -1229,7 +1229,6 @@
             ]
         return await self.api_request("post", "clob/batchOrders", request_payload)
 
-<<<<<<< HEAD
     async def clob_perp_batch_order_modify(
         self,
         connector: str,
@@ -1265,8 +1264,6 @@
             ]
         return await self.api_request("post", "clob/perp/batchOrders", request_payload)
 
-=======
->>>>>>> 54eb1eb4
     async def clob_injective_balances(
         self,
         chain: str,
@@ -1278,7 +1275,6 @@
             "network": network,
             "address": address,
         }
-<<<<<<< HEAD
         return await self.api_request("post", "injective/balances", request_payload, use_body=True)
 
     async def clob_perp_funding_info(
@@ -1432,7 +1428,4 @@
             "market": trading_pair,
             "orderId": exchange_order_id
         }
-        return await self.api_request("delete", "clob/perp/orders", request_payload, use_body=True)
-=======
-        return await self.api_request("post", "injective/balances", request_payload)
->>>>>>> 54eb1eb4
+        return await self.api_request("delete", "clob/perp/orders", request_payload, use_body=True)
--- conflicted
+++ resolved
@@ -2,7 +2,7 @@
 ###       Pure market making strategy config         ###
 ########################################################
 
-template_version: 9
+template_version: 10
 
 ############  Basic configuration section  ############
 
@@ -60,15 +60,11 @@
 # Target base asset inventory percentage target to be maintained (for Inventory skew feature).
 inventory_target_base_percent: null
 
-<<<<<<< HEAD
 # The range around the inventory target base percent to maintain, expressed in multiples of total order size (for
 # inventory skew feature).
 inventory_range_multiplier: null
 
-# How long to wait before placing the next order in case your order gets filled (for single order mode).
-=======
 # How long to wait before placing the next order in case your order gets filled.
->>>>>>> 5a16d56b
 filled_order_replenish_wait_time: null
 
 # Whether to stop cancellations of orders on the other side when one side is filled (hanging orders feature) (true/false).

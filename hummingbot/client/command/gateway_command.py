#!/usr/bin/env python
import asyncio
import itertools
<<<<<<< HEAD
import json
from contextlib import contextmanager
from typing import TYPE_CHECKING, Any, Dict, Generator, List, Optional

import aiohttp
import pandas as pd

import docker
=======
from typing import TYPE_CHECKING, Any, Dict, List, Optional

import pandas as pd

import docker
from hummingbot.client.command.gateway_api_manager import Chain, GatewayChainApiManager, begin_placeholder_mode
>>>>>>> ad280a9a
from hummingbot.client.config.config_helpers import refresh_trade_fees_config, save_to_yml
from hummingbot.client.config.global_config_map import global_config_map
from hummingbot.client.config.security import Security
from hummingbot.client.settings import (
    GATEWAY_CONNECTORS,
    GLOBAL_CONFIG_PATH,
    AllConnectorSettings,
    GatewayConnectionSetting,
)
from hummingbot.client.ui.completer import load_completer
from hummingbot.core.gateway import (
    GATEWAY_DOCKER_REPO,
    GATEWAY_DOCKER_TAG,
    GatewayPaths,
    docker_ipc,
    docker_ipc_with_generator,
    get_default_gateway_port,
    get_gateway_container_name,
    get_gateway_paths,
    start_gateway,
    stop_gateway,
)
from hummingbot.core.gateway.gateway_http_client import GatewayHttpClient
from hummingbot.core.gateway.status_monitor import Status
from hummingbot.core.utils.async_utils import safe_ensure_future
from hummingbot.core.utils.gateway_config_utils import (
    build_config_dict_display,
    build_connector_display,
    build_wallet_display,
    native_tokens,
    search_configs,
)
from hummingbot.core.utils.ssl_cert import certs_files_exist, create_self_sign_certs

if TYPE_CHECKING:
    from hummingbot.client.hummingbot_application import HummingbotApplication


class GatewayCommand(GatewayChainApiManager):
    def create_gateway(self):
        safe_ensure_future(self._create_gateway(), loop=self.ev_loop)

    def gateway_connect(self, connector: str = None):
        safe_ensure_future(self._gateway_connect(connector), loop=self.ev_loop)

    def gateway_start(self):
        safe_ensure_future(start_gateway(), loop=self.ev_loop)

    def gateway_status(self):
        safe_ensure_future(self._gateway_status(), loop=self.ev_loop)

    def gateway_stop(self):
        safe_ensure_future(stop_gateway(), loop=self.ev_loop)

    def generate_certs(self):
        safe_ensure_future(self._generate_certs(), loop=self.ev_loop)

    def test_connection(self):
        safe_ensure_future(self._test_connection(), loop=self.ev_loop)

    def gateway_config(self,
                       key: Optional[str] = None,
                       value: str = None):
        if value:
            safe_ensure_future(self._update_gateway_configuration(key, value), loop=self.ev_loop)
        else:
            safe_ensure_future(self._show_gateway_configuration(key), loop=self.ev_loop)

    @staticmethod
    async def check_gateway_image(docker_repo: str, docker_tag: str) -> bool:
        image_list: List = await docker_ipc("images", name=f"{docker_repo}:{docker_tag}", quiet=True)
        return len(image_list) > 0

    async def _test_connection(self):
        # test that the gateway is running
        if await GatewayHttpClient.get_instance().ping_gateway():
            self.notify("\nSuccessfully pinged gateway.")
        else:
            self.notify("\nUnable to ping gateway.")

    async def _generate_certs(
            self,       # type: HummingbotApplication
            from_client_password: bool = False
    ):
        cert_path: str = get_gateway_paths().local_certs_path.as_posix()
        if not from_client_password:
            if certs_files_exist():
                self.notify(f"Gateway SSL certification files exist in {cert_path}.")
                self.notify("To create new certification files, please first manually delete those files.")
                return

            with begin_placeholder_mode(self):
                while True:
                    pass_phase = await self.app.prompt(
                        prompt='Enter pass phase to generate Gateway SSL certifications  >>> ',
                        is_password=True
                    )
                    if pass_phase is not None and len(pass_phase) > 0:
                        break
                    self.notify("Error: Invalid pass phase")
        else:
            pass_phase = Security.password
        create_self_sign_certs(pass_phase)
        self.notify(f"Gateway SSL certification files are created in {cert_path}.")
        GatewayHttpClient.get_instance().reload_certs()

    async def _generate_gateway_confs(
            self,       # type: HummingbotApplication
            container_id: str, conf_path: str = "/usr/src/app/conf"
    ):
        infura_api_key: Optional[str] = await self._get_api_key(Chain.ETHEREUM)

        try:
            # generate_conf alters the ethereum.yml file if a second value is
            # passed to generate_conf.sh
            if infura_api_key is None:
                cmd: str = f"./setup/generate_conf.sh {conf_path}"
            else:
                cmd: str = f"./setup/generate_conf.sh {conf_path} {infura_api_key}"
            exec_info = await docker_ipc(method_name="exec_create",
                                         container=container_id,
                                         cmd=cmd,
                                         user="hummingbot")

            await docker_ipc(method_name="exec_start",
                             exec_id=exec_info["Id"],
                             detach=True)
            return
        except asyncio.CancelledError:
            raise
        except Exception:
            raise

    async def _create_gateway(self):
        gateway_paths: GatewayPaths = get_gateway_paths()
        gateway_container_name: str = get_gateway_container_name()
        gateway_conf_mount_path: str = gateway_paths.mount_conf_path.as_posix()
        certificate_mount_path: str = gateway_paths.mount_certs_path.as_posix()
        logs_mount_path: str = gateway_paths.mount_logs_path.as_posix()
        gateway_port: int = get_default_gateway_port()

        # remove existing container(s)
        try:
            old_container = await docker_ipc(
                "containers",
                all=True,
                filters={"name": gateway_container_name}
            )
            for container in old_container:
                self.notify(f"Removing existing gateway container with id {container['Id']}...")
                await docker_ipc(
                    "remove_container",
                    container["Id"],
                    force=True
                )
        except Exception:
            pass  # silently ignore exception

        await self._generate_certs(from_client_password=True)  # create cert

        if await self.check_gateway_image(GATEWAY_DOCKER_REPO, GATEWAY_DOCKER_TAG):
            self.notify("Found Gateway docker image. No image pull needed.")
        else:
            self.notify("Pulling Gateway docker image...")
            try:
                await self.pull_gateway_docker(GATEWAY_DOCKER_REPO, GATEWAY_DOCKER_TAG)
                self.logger().info("Done pulling Gateway docker image.")
            except Exception as e:
                self.notify("Error pulling Gateway docker image. Try again.")
                self.logger().network("Error pulling Gateway docker image. Try again.",
                                      exc_info=True,
                                      app_warning_msg=str(e))
                return
        self.notify("Creating new Gateway docker container...")
        host_config: Dict[str, Any] = await docker_ipc(
            "create_host_config",
            port_bindings={5000: gateway_port},
            binds={
                gateway_conf_mount_path: {
                    "bind": "/usr/src/app/conf/",
                    "mode": "rw"
                },
                certificate_mount_path: {
                    "bind": "/usr/src/app/certs/",
                    "mode": "rw"
                },
                logs_mount_path: {
                    "bind": "/usr/src/app/logs/",
                    "mode": "rw"
                },
            }
        )
        container_info: Dict[str, str] = await docker_ipc(
            "create_container",
            image=f"{GATEWAY_DOCKER_REPO}:{GATEWAY_DOCKER_TAG}",
            name=gateway_container_name,
            ports=[5000],
            volumes=[
                gateway_conf_mount_path,
                certificate_mount_path,
                logs_mount_path
            ],
            host_config=host_config,
            environment=[f"GATEWAY_PASSPHRASE={Security.password}"]
        )

        self.notify(f"New Gateway docker container id is {container_info['Id']}.")

        # Save the gateway port number, if it's not already there.
        if global_config_map.get("gateway_api_port").value != gateway_port:
            global_config_map["gateway_api_port"].value = gateway_port
            global_config_map["gateway_api_host"].value = "localhost"
            save_to_yml(GLOBAL_CONFIG_PATH, global_config_map)

        GatewayHttpClient.get_instance().base_url = f"https://{global_config_map['gateway_api_host'].value}:" \
                                                    f"{global_config_map['gateway_api_port'].value}"
        await start_gateway()

        # create Gateway configs
        await self._generate_gateway_confs(container_id=container_info["Id"])

        # Restarts the Gateway container to ensure that Gateway server reloads new configs
        try:
            await docker_ipc(method_name="restart",
                             container=container_info["Id"])
        except docker.errors.APIError as e:
            self.notify(f"Error restarting Gateway container. Error: {e}")

        self.notify(f"Loaded new configs into Gateway container {container_info['Id']}")

    async def ping_gateway_docker(self) -> bool:
        try:
            await docker_ipc("version")
            return True
        except Exception:
            return False

    async def pull_gateway_docker(self, docker_repo: str, docker_tag: str):
        last_id = ""
        async for pull_log in docker_ipc_with_generator("pull", docker_repo, tag=docker_tag, stream=True, decode=True):
            new_id = pull_log["id"] if pull_log.get("id") else last_id
            if last_id != new_id:
                self.logger().info(f"Pull Id: {new_id}, Status: {pull_log['status']}")
                last_id = new_id

    async def _gateway_status(self):
        can_reach_docker = await self.ping_gateway_docker()
        if not can_reach_docker:
            self.notify("\nError: It looks like you do not have Docker installed or running. Gateway commands will not "
                        "work without it. Please install or start Docker and restart Hummingbot.")
            return

        if self._gateway_monitor.current_status == Status.ONLINE:
            try:
                status = await GatewayHttpClient.get_instance().get_gateway_status()
                self.notify(pd.DataFrame(status))
            except Exception:
                self.notify("\nError: Unable to fetch status of connected Gateway server.")
        else:
            self.notify("\nNo connection to Gateway server exists. Ensure Gateway server is running.")

    async def _update_gateway_configuration(self, key: str, value: Any):
        try:
            response = await GatewayHttpClient.get_instance().update_config(key, value)
            self.notify(response["message"])
            await self._gateway_monitor.update_gateway_config_key_list()
        except Exception:
            self.notify("\nError: Gateway configuration update failed. See log file for more details.")

    async def _show_gateway_configuration(self, key: Optional[str] = None):
        host = global_config_map['gateway_api_host'].value
        port = global_config_map['gateway_api_port'].value
        try:
            config_dict: Dict[str, Any] = await self._gateway_monitor._fetch_gateway_configs()
            if key is not None:
                config_dict = search_configs(config_dict, key)
            self.notify(f"\nGateway Configurations ({host}:{port}):")
            lines = []
            build_config_dict_display(lines, config_dict)
            self.notify("\n".join(lines))

        except asyncio.CancelledError:
            raise
        except Exception:
            remote_host = ':'.join([host, port])
            self.notify(f"\nError: Connection to Gateway {remote_host} failed")

    async def _gateway_connect(
            self,           # type: HummingbotApplication
            connector: str = None
    ):
        with begin_placeholder_mode(self):
            gateway_connections_conf: List[Dict[str, str]] = GatewayConnectionSetting.load()
            if connector is None:
                if len(gateway_connections_conf) < 1:
                    self.notify("No existing connection.\n")
                else:
                    connector_df: pd.DataFrame = build_connector_display(gateway_connections_conf)
                    self.notify(connector_df.to_string(index=False))
            else:
                # get available networks
                connector_configs: Dict[str, Any] = await GatewayHttpClient.get_instance().get_connectors()
                connector_config: List[Dict[str, Any]] = [
                    d for d in connector_configs["connectors"] if d["name"] == connector
                ]
                if len(connector_config) < 1:
                    self.notify(f"No available blockchain networks available for the connector '{connector}'.")
                    return
                available_networks: List[Dict[str, Any]] = connector_config[0]["available_networks"]
                trading_type: str = connector_config[0]["trading_type"][0]

                # ask user to select a chain. Automatically select if there is only one.
                chains: List[str] = [d['chain'] for d in available_networks]
                chain: str
                if len(chains) == 1:
                    chain = chains[0]
                else:
                    # chains as options
                    while True:
                        chain = await self.app.prompt(
                            prompt=f"Which chain do you want {connector} to connect to?({', '.join(chains)}) >>> "
                        )
                        if self.app.to_stop_config:
                            self.app.to_stop_config = False
                            return

                        if chain in GATEWAY_CONNECTORS:
                            break
                        self.notify(f"{chain} chain not supported.\n")

                # ask user to select a network. Automatically select if there is only one.
                networks: List[str] = list(
                    itertools.chain.from_iterable([d['networks'] for d in available_networks if d['chain'] == chain])
                )
                network: str

                if len(networks) == 1:
                    network = networks[0]
                else:
                    while True:
                        self.app.input_field.completer.set_gateway_networks(networks)
                        network = await self.app.prompt(
                            prompt=f"Which network do you want {connector} to connect to? ({', '.join(networks)}) >>> "
                        )
                        if self.app.to_stop_config:
                            return
                        if network in networks:
                            break
                        self.notify("Error: Invalid network")

                # get wallets for the selected chain
                wallets_response: List[Dict[str, Any]] = await GatewayHttpClient.get_instance().get_wallets()
                matching_wallets: List[Dict[str, Any]] = [w for w in wallets_response if w["chain"] == chain]
                wallets: List[str]
                if len(matching_wallets) < 1:
                    wallets = []
                else:
                    wallets = matching_wallets[0]['walletAddresses']

                # if the user has no wallet, ask them to select one
                if len(wallets) < 1:
                    self.app.clear_input()
                    self.placeholder_mode = True
                    wallet_private_key = await self.app.prompt(
                        prompt=f"Enter your {chain}-{network} wallet private key >>> ",
                        is_password=True
                    )
                    self.app.clear_input()
                    if self.app.to_stop_config:
                        return
                    response: Dict[str, Any] = await GatewayHttpClient.get_instance().add_wallet(
                        chain, network, wallet_private_key
                    )
                    wallet_address: str = response["address"]

                # the user has a wallet. Ask if they want to use it or create a new one.
                else:
                    # print table
                    while True:
                        use_existing_wallet: str = await self.app.prompt(
                            prompt=f"Do you want to connect to {chain}-{network} with one of your existing wallets on "
                                   f"Gateway? (Yes/No) >>> "
                        )
                        if self.app.to_stop_config:
                            return
                        if use_existing_wallet in ["Y", "y", "Yes", "yes", "N", "n", "No", "no"]:
                            break
                        self.notify("Invalid input. Please try again or exit config [CTRL + x].\n")

                    self.app.clear_input()
                    # they use an existing wallet
                    if use_existing_wallet is not None and use_existing_wallet in ["Y", "y", "Yes", "yes"]:
                        native_token: str = native_tokens[chain]
                        wallet_table: List[Dict[str, Any]] = []
                        for w in wallets:
                            balances: Dict[str, Any] = await GatewayHttpClient.get_instance().get_balances(
                                chain, network, w, [native_token]
                            )
                            wallet_table.append({"balance": balances['balances'][native_token], "address": w})

                        wallet_df: pd.DataFrame = build_wallet_display(native_token, wallet_table)
                        self.notify(wallet_df.to_string(index=False))
                        self.app.input_field.completer.set_list_gateway_wallets_parameters(wallets_response, chain)

                        while True:
                            wallet_address: str = await self.app.prompt(prompt="Select a gateway wallet >>> ")
                            if self.app.to_stop_config:
                                return
                            if wallet_address in wallets:
                                self.notify(f"You have selected {wallet_address}")
                                break
                            self.notify("Error: Invalid wallet address")

                    # they want to create a new wallet even though they have other ones
                    else:
                        while True:
                            try:
                                wallet_private_key: str = await self.app.prompt(
                                    prompt=f"Enter your {chain}-{network} wallet private key >>> ",
                                    is_password=True
                                )
                                self.app.clear_input()
                                if self.app.to_stop_config:
                                    return

                                response: Dict[str, Any] = await GatewayHttpClient.get_instance().add_wallet(
                                    chain, network, wallet_private_key
                                )
                                wallet_address = response["address"]
                                break
                            except Exception:
                                self.notify("Error adding wallet. Check private key.\n")

                self.app.clear_input()

                # write wallets to Gateway connectors settings.
                GatewayConnectionSetting.upsert_connector_spec(connector, chain, network, trading_type, wallet_address)
                self.notify(f"The {connector} connector now uses wallet {wallet_address} on {chain}-{network}")

                # update AllConnectorSettings and fee overrides.
                AllConnectorSettings.create_connector_settings()
                AllConnectorSettings.initialize_paper_trade_settings(global_config_map.get("paper_trade_exchanges").value)
                await refresh_trade_fees_config()

                # Reload completer here to include newly added gateway connectors
                self.app.input_field.completer = load_completer(self)<|MERGE_RESOLUTION|>--- conflicted
+++ resolved
@@ -1,7 +1,6 @@
 #!/usr/bin/env python
 import asyncio
 import itertools
-<<<<<<< HEAD
 import json
 from contextlib import contextmanager
 from typing import TYPE_CHECKING, Any, Dict, Generator, List, Optional
@@ -10,14 +9,8 @@
 import pandas as pd
 
 import docker
-=======
-from typing import TYPE_CHECKING, Any, Dict, List, Optional
-
-import pandas as pd
-
-import docker
+
 from hummingbot.client.command.gateway_api_manager import Chain, GatewayChainApiManager, begin_placeholder_mode
->>>>>>> ad280a9a
 from hummingbot.client.config.config_helpers import refresh_trade_fees_config, save_to_yml
 from hummingbot.client.config.global_config_map import global_config_map
 from hummingbot.client.config.security import Security

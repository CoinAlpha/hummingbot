from hummingbot.client.settings import (
    GLOBAL_CONFIG_PATH,
)
from hummingbot.user.user_balances import UserBalances
from hummingbot.core.utils.async_utils import safe_ensure_future
from hummingbot.client.config.global_config_map import global_config_map, LIMIT_GLOBAL_CONFIG
from hummingbot.client.config.config_helpers import (
    save_to_yml
)
from hummingbot.client.config.config_validators import validate_decimal, validate_exchange
from hummingbot.market.celo.celo_cli import CeloCLI
import pandas as pd
from decimal import Decimal
from typing import TYPE_CHECKING, Dict, Optional, List, Any

if TYPE_CHECKING:
    from hummingbot.client.hummingbot_application import HummingbotApplication

OPTIONS = [
    "limit",
    "paper"
]

OPTION_HELP = {
    "limit": "balance limit [exchange] [ASSET] [AMOUNT]",
    "paper": "balance paper [ASSET] [AMOUNT]"
}

OPTION_DESCRIPTION = {
    "limit": "Configure the asset limits for specified exchange",
    "paper": "Configure asset balances used in paper trading mode"
}

<<<<<<< HEAD
=======
LIMIT_GLOBAL_CONFIG = "balance_asset_limit"
PAPER_ACC_BALANCE_CONFIG = "paper_trade_account_balance"

>>>>>>> ad9a1785

class BalanceCommand:
    def balance(self,
                option: str = None,
                args: List[str] = None
                ):
        self.app.clear_input()
        if option is None:
            safe_ensure_future(self.show_balances())

        elif option in OPTIONS:
            config_map = global_config_map
            file_path = GLOBAL_CONFIG_PATH
            if option == "limit":
                config_var = config_map[LIMIT_GLOBAL_CONFIG]
                if args is None or len(args) == 0:
                    safe_ensure_future(self.show_asset_limits())
                    return
                if len(args) != 3 or validate_exchange(args[0]) is not None or validate_decimal(args[2]) is not None:
                    self._notify("Error: Invalid command arguments")
                    self.notify_balance_limit_set()
                    return
                exchange = args[0]
                asset = args[1].upper()
                amount = float(args[2])
                exchange_limit_conf = config_var.value[exchange]
                if exchange_limit_conf is None:
                    config_var.value.update({asset: {}})
                self._notify(f"Limit for {asset} on {exchange} exchange set to {amount}")
                config_var.value[exchange].update({asset: amount})
                save_to_yml(file_path, config_map)

            elif option == "paper":
                config_var = config_map[PAPER_ACC_BALANCE_CONFIG]
                if args is None or len(args) == 0:
                    safe_ensure_future(self.show_paper_account_balance())
                    return
                if len(args) != 2 or validate_decimal(args[1]) is not None:
                    self._notify("Error: Invalid command arguments")
                    self.notify_balance_paper_set()
                    return
                asset = args[0].upper()
                amount = float(args[1])
                asset_config = [c for c in config_var.value if c[0] == asset]
                if asset_config:
                    asset_config[0][1] = amount
                else:
                    config_var.value.append([asset, amount])
                self._notify(f"Paper balance for {asset} token set to {amount}")
                save_to_yml(file_path, config_map)

    async def show_balances(self):
        self._notify("Updating balances, please wait...")
        all_ex_bals = await UserBalances.instance().all_balances_all_exchanges()
        all_ex_limits: Optional[Dict[str, Dict[str, str]]] = global_config_map[LIMIT_GLOBAL_CONFIG].value

        if all_ex_limits is None:
            all_ex_limits = {}

        for exchange, bals in all_ex_bals.items():
            self._notify(f"\n{exchange}:")
            df = await self.exchange_balances_df(bals, all_ex_limits.get(exchange, {}))
            if df.empty:
                self._notify("You have no balance on this exchange.")
            else:
                lines = ["    " + line for line in df.to_string(index=False).split("\n")]
                self._notify("\n".join(lines))

        celo_address = global_config_map["celo_address"].value
        if celo_address is not None:
            try:
                if not CeloCLI.unlocked:
                    await self.validate_n_connect_celo()
                df = await self.celo_balances_df()
                lines = ["    " + line for line in df.to_string(index=False).split("\n")]
                self._notify("\ncelo:")
                self._notify("\n".join(lines))
            except Exception as e:
                self._notify(f"\ncelo CLI Error: {str(e)}")

        eth_address = global_config_map["ethereum_wallet"].value
        if eth_address is not None:
            df = await self.ethereum_balances_df()
            lines = ["    " + line for line in df.to_string(index=False).split("\n")]
            self._notify("\nethereum:")
            self._notify("\n".join(lines))

    async def exchange_balances_df(self,  # type: HummingbotApplication
                                   exchange_balances: Dict[str, Decimal],
                                   exchange_limits: Dict[str, str]):
        rows = []
        for token, bal in exchange_balances.items():
            limit = Decimal(exchange_limits.get(token.upper(), 0)) if exchange_limits is not None else Decimal(0)
            if bal == Decimal(0) and limit == Decimal(0):
                continue
            token = token.upper()
            rows.append({"Asset": token.upper(),
                         "Amount": round(bal, 4),
                         "Limit": round(limit, 4) if limit > Decimal(0) else "-"})
        df = pd.DataFrame(data=rows, columns=["Asset", "Amount", "Limit"])
        df.sort_values(by=["Asset"], inplace=True)
        return df

    async def celo_balances_df(self,  # type: HummingbotApplication
                               ):
        rows = []
        bals = CeloCLI.balances()
        for token, bal in bals.items():
            rows.append({"asset": token.upper(), "amount": round(bal.total, 4)})
        df = pd.DataFrame(data=rows, columns=["asset", "amount"])
        df.sort_values(by=["asset"], inplace=True)
        return df

    async def ethereum_balances_df(self,  # type: HummingbotApplication
                                   ):
        rows = []
        bal = UserBalances.ethereum_balance()
        rows.append({"asset": "ETH", "amount": round(bal, 4)})
        df = pd.DataFrame(data=rows, columns=["asset", "amount"])
        df.sort_values(by=["asset"], inplace=True)
        return df

    async def asset_limits_df(self,
                              asset_limit_conf: Dict[str, str]):
        rows = []
        for token, amount in asset_limit_conf.items():
            rows.append({"Asset": token, "Limit": round(Decimal(amount), 4)})

        df = pd.DataFrame(data=rows, columns=["Asset", "Limit"])
        df.sort_values(by=["Asset"], inplace=True)
        return df

    async def show_asset_limits(self):
        config_var = global_config_map[LIMIT_GLOBAL_CONFIG]
        exchange_limit_conf: Dict[str, Dict[str, str]] = config_var.value

        if not any(list(exchange_limit_conf.values())):
            self._notify("You have not set any limits.")
            self.notify_balance_limit_set()
            return

        self._notify(f"Balance Limits per exchange...")

        for exchange, asset_limit_config in exchange_limit_conf.items():
            if asset_limit_config is None:
                continue

            self._notify(f"\n{exchange}")
            df = await self.asset_limits_df(asset_limit_config)
            if df.empty:
                self._notify("You have no limits on this exchange.")
            else:
                lines = ["    " + line for line in df.to_string(index=False).split("\n")]
                self._notify("\n".join(lines))
        self._notify("\n")
        return

    async def paper_acccount_balance_df(self, paper_balances: List[List[Any]]):
        rows = []
        for balance in paper_balances:
            rows.append({"Asset": balance[0], "Balance": round(Decimal(balance[1]), 4)})
        df = pd.DataFrame(data=rows, columns=["Asset", "Balance"])
        df.sort_values(by=["Asset"], inplace=True)
        return df

    def notify_balance_limit_set(self):
        self._notify("To set a balance limit (how much the bot can use): \n"
                     "    balance limit [EXCHANGE] [ASSET] [AMOUNT]\n"
                     "e.g. balance limit binance BTC 0.1")

    def notify_balance_paper_set(self):
        self._notify("To set a paper account balance: \n"
                     "    balance paper [ASSET] [AMOUNT]\n"
                     "e.g. balance paper BTC 0.1")

    async def show_paper_account_balance(self):
        paper_balances = global_config_map[PAPER_ACC_BALANCE_CONFIG].value
        if not paper_balances:
            self._notify("You have not set any paper account balance.")
            self.notify_balance_paper_set()
            return
        self._notify("Paper account balances:")
        df = await self.paper_acccount_balance_df(paper_balances)
        lines = ["    " + line for line in df.to_string(index=False).split("\n")]
        self._notify("\n".join(lines))
        self._notify("\n")
        return<|MERGE_RESOLUTION|>--- conflicted
+++ resolved
@@ -31,12 +31,10 @@
     "paper": "Configure asset balances used in paper trading mode"
 }
 
-<<<<<<< HEAD
-=======
+
 LIMIT_GLOBAL_CONFIG = "balance_asset_limit"
 PAPER_ACC_BALANCE_CONFIG = "paper_trade_account_balance"
 
->>>>>>> ad9a1785
 
 class BalanceCommand:
     def balance(self,

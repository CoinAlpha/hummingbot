--- conflicted
+++ resolved
@@ -253,12 +253,8 @@
     - History: about/history.md
     - FAQ: about/faq.md
   - Release Notes:
-<<<<<<< HEAD
     - Release Notes: release-notes/index.md
-=======
-    - About Releases: release-notes/index.md
     - 0.43.1: release-notes/0.43.1.md
->>>>>>> 9bf8e0cc
     - 0.43.0: release-notes/0.43.0.md
     - 0.42.0: release-notes/0.42.0.md
     - 0.41.0: release-notes/0.41.0.md

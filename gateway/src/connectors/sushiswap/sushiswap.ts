import { UniswapishPriceError } from '../../services/error-handler';
import { SushiswapConfig } from './sushiswap.config';
import routerAbi from './sushiswap_router.json';

import { ContractInterface } from '@ethersproject/contracts';

import {
  Percent,
  Router,
  Token,
  CurrencyAmount,
  Trade,
  Pair,
  SwapParameters,
  TradeType,
} from '@sushiswap/sdk';
import IUniswapV2Pair from '@uniswap/v2-core/build/IUniswapV2Pair.json';
import { ExpectedTrade, Uniswapish } from '../../services/common-interfaces';
import { Ethereum } from '../../chains/ethereum/ethereum';
<<<<<<< HEAD
import { Polygon } from '../../chains/polygon/polygon';
=======
import { BinanceSmartChain } from '../../chains/binance-smart-chain/binance-smart-chain';
>>>>>>> 16cd9cee
import {
  BigNumber,
  Wallet,
  Transaction,
  Contract,
  ContractTransaction,
} from 'ethers';
import { percentRegexp } from '../../services/config-manager-v2';
import { logger } from '../../services/logger';

export class Sushiswap implements Uniswapish {
  private static _instances: { [name: string]: Sushiswap };
<<<<<<< HEAD
  private chain: Ethereum | Polygon;
=======
  private chain: Ethereum | BinanceSmartChain;
>>>>>>> 16cd9cee
  private _router: string;
  private _routerAbi: ContractInterface;
  private _gasLimitEstimate: number;
  private _ttl: number;
  private chainId;
  private tokenList: Record<string, Token> = {};
  private _ready: boolean = false;

  private constructor(chain: string, network: string) {
    const config = SushiswapConfig.config;
    if (chain === 'ethereum') {
      this.chain = Ethereum.getInstance(network);
<<<<<<< HEAD
    } else {
      this.chain = Polygon.getInstance(network);
=======
    } else if (chain === 'binance-smart-chain') {
      this.chain = BinanceSmartChain.getInstance(network);
    } else {
      throw new Error('unsupported chain');
>>>>>>> 16cd9cee
    }
    this.chainId = this.chain.chainId;
    this._ttl = config.ttl;
    this._routerAbi = routerAbi.abi;
    this._gasLimitEstimate = config.gasLimitEstimate;
    this._router = config.sushiswapRouterAddress(chain, network);
  }

  public static getInstance(chain: string, network: string): Sushiswap {
    if (Sushiswap._instances === undefined) {
      Sushiswap._instances = {};
    }
    if (!(chain + network in Sushiswap._instances)) {
      Sushiswap._instances[chain + network] = new Sushiswap(chain, network);
    }

    return Sushiswap._instances[chain + network];
  }

  /**
   * Given a token's address, return the connector's native representation of
   * the token.
   *
   * @param address Token address
   */
  public getTokenByAddress(address: string): Token {
    return this.tokenList[address];
  }

  public async init() {
    if (!this.chain.ready()) {
      await this.chain.init();
    }
    for (const token of this.chain.storedTokenList) {
      this.tokenList[token.address] = new Token(
        this.chainId,
        token.address,
        token.decimals,
        token.symbol,
        token.name
      );
    }
    this._ready = true;
  }

  public ready(): boolean {
    return this._ready;
  }

  /**
   * Router address.
   */
  public get router(): string {
    return this._router;
  }

  /**
   * Router smart contract ABI.
   */
  public get routerAbi(): ContractInterface {
    return this._routerAbi;
  }

  /**
   * Default gas limit for swap transactions.
   */
  public get gasLimitEstimate(): number {
    return this._gasLimitEstimate;
  }

  /**
   * Default time-to-live for swap transactions, in seconds.
   */
  public get ttl(): number {
    return this._ttl;
  }

  /**
   * Gets the allowed slippage percent from configuration.
   */
  getSlippagePercentage(): Percent {
    const allowedSlippage = SushiswapConfig.config.allowedSlippage;
    const nd = allowedSlippage.match(percentRegexp);
    if (nd) return new Percent(nd[1], nd[2]);
    throw new Error(
      'Encountered a malformed percent string in the config for ALLOWED_SLIPPAGE.'
    );
  }

  /**
   * Fetches information about a pair and constructs a pair from the given two tokens.
   * This is to replace the Fetcher Class
   * @param baseToken first token
   * @param quoteToken second token
   */

  async fetchData(baseToken: Token, quoteToken: Token): Promise<Pair> {
    const pairAddress = Pair.getAddress(baseToken, quoteToken);
    const contract = new Contract(
      pairAddress,
      IUniswapV2Pair.abi,
      this.chain.provider
    );
    const [reserves0, reserves1] = await contract.getReserves();
    const balances = baseToken.sortsBefore(quoteToken)
      ? [reserves0, reserves1]
      : [reserves1, reserves0];
    const pair = new Pair(
      CurrencyAmount.fromRawAmount(baseToken, balances[0]),
      CurrencyAmount.fromRawAmount(quoteToken, balances[1])
    );
    return pair;
  }

  /**
   * Given the amount of `baseToken` to put into a transaction, calculate the
   * amount of `quoteToken` that can be expected from the transaction.
   *
   * This is typically used for calculating token sell prices.
   *
   * @param baseToken Token input for the transaction
   * @param quoteToken Output from the transaction
   * @param amount Amount of `baseToken` to put into the transaction
   */

  async estimateSellTrade(
    baseToken: Token,
    quoteToken: Token,
    amount: BigNumber
  ): Promise<ExpectedTrade> {
    const nativeTokenAmount: CurrencyAmount<Token> =
      CurrencyAmount.fromRawAmount(baseToken, amount.toString());

    logger.info(
      `Fetching pair data for ${baseToken.address}-${quoteToken.address}.`
    );

    const pair: Pair = await this.fetchData(baseToken, quoteToken);

    const trades: Trade<Token, Token, TradeType.EXACT_INPUT>[] =
      Trade.bestTradeExactIn([pair], nativeTokenAmount, quoteToken, {
        maxHops: 1,
      });
    if (!trades || trades.length === 0) {
      throw new UniswapishPriceError(
        `priceSwapIn: no trade pair found for ${baseToken} to ${quoteToken}.`
      );
    }
    logger.info(
      `Best trade for ${baseToken.address}-${quoteToken.address}: ` +
        `${trades[0].executionPrice.toFixed(6)}` +
        `${baseToken.name}.`
    );
    const expectedAmount = trades[0].minimumAmountOut(
      this.getSlippagePercentage()
    );

    return { trade: trades[0], expectedAmount };
  }
  async estimateBuyTrade(
    quoteToken: Token,
    baseToken: Token,
    amount: BigNumber
  ): Promise<ExpectedTrade> {
    const nativeTokenAmount: CurrencyAmount<Token> =
      CurrencyAmount.fromRawAmount(baseToken, amount.toString());

    const pair: Pair = await this.fetchData(quoteToken, baseToken);

    const trades: Trade<Token, Token, TradeType.EXACT_OUTPUT>[] =
      Trade.bestTradeExactOut([pair], quoteToken, nativeTokenAmount, {
        maxHops: 1,
      });
    if (!trades || trades.length === 0) {
      throw new UniswapishPriceError(
        `priceSwapOut: no trade pair found for ${quoteToken.address} to ${baseToken.address}.`
      );
    }
    logger.info(
      `Best trade for ${quoteToken.address}-${baseToken.address}: ` +
        `${trades[0].executionPrice.invert().toFixed(6)} ` +
        `${baseToken.name}.`
    );

    const expectedAmount = trades[0].maximumAmountIn(
      this.getSlippagePercentage()
    );
    return { trade: trades[0], expectedAmount };
  }

  /**
   * Given a wallet and a Uniswap trade, try to execute it on blockchain.
   *
   * @param wallet Wallet
   * @param trade Expected trade
   * @param gasPrice Base gas price, for pre-EIP1559 transactions
   * @param sushswapRouter Router smart contract address
   * @param ttl How long the swap is valid before expiry, in seconds
   * @param abi Router contract ABI
   * @param gasLimit Gas limit
   * @param nonce (Optional) EVM transaction nonce
   * @param maxFeePerGas (Optional) Maximum total fee per gas you want to pay
   * @param maxPriorityFeePerGas (Optional) Maximum tip per gas you want to pay
   */

  async executeTrade(
    wallet: Wallet,
    trade: Trade<Token, Token, TradeType.EXACT_INPUT | TradeType.EXACT_OUTPUT>,
    gasPrice: number,
    sushswapRouter: string,
    ttl: number,
    abi: ContractInterface,
    gasLimit: number,
    nonce?: number,
    maxFeePerGas?: BigNumber,
    maxPriorityFeePerGas?: BigNumber
  ): Promise<Transaction> {
    const result: SwapParameters = Router.swapCallParameters(trade, {
      ttl,
      recipient: wallet.address,
      allowedSlippage: this.getSlippagePercentage(),
    });
    const contract: Contract = new Contract(sushswapRouter, abi, wallet);
<<<<<<< HEAD
    if (nonce === undefined) {
      nonce = await this.chain.nonceManager.getNextNonce(wallet.address);
    }
    let tx: ContractTransaction;
    if (maxFeePerGas !== undefined || maxPriorityFeePerGas !== undefined) {
      tx = await contract[result.methodName](...result.args, {
        gasLimit: gasLimit.toFixed(0),
        value: result.value,
        nonce: nonce,
        maxFeePerGas,
        maxPriorityFeePerGas,
      });
    } else {
      tx = await contract[result.methodName](...result.args, {
        gasPrice: (gasPrice * 1e9).toFixed(0),
        gasLimit: gasLimit.toFixed(0),
        value: result.value,
        nonce: nonce,
      });
    }

    logger.info(tx);
    await this.chain.nonceManager.commitNonce(wallet.address, nonce);
    return tx;
=======
    return this.chain.nonceManager.provideNonce(
      nonce,
      wallet.address,
      async (nextNonce) => {
        let tx: ContractTransaction;
        if (maxFeePerGas !== undefined || maxPriorityFeePerGas !== undefined) {
          tx = await contract[result.methodName](...result.args, {
            gasLimit: gasLimit.toFixed(0),
            value: result.value,
            nonce: nextNonce,
            maxFeePerGas,
            maxPriorityFeePerGas,
          });
        } else {
          tx = await contract[result.methodName](...result.args, {
            gasPrice: (gasPrice * 1e9).toFixed(0),
            gasLimit: gasLimit.toFixed(0),
            value: result.value,
            nonce: nextNonce,
          });
        }

        logger.info(JSON.stringify(tx));
        return tx;
      }
    );
>>>>>>> 16cd9cee
  }
}<|MERGE_RESOLUTION|>--- conflicted
+++ resolved
@@ -17,11 +17,6 @@
 import IUniswapV2Pair from '@uniswap/v2-core/build/IUniswapV2Pair.json';
 import { ExpectedTrade, Uniswapish } from '../../services/common-interfaces';
 import { Ethereum } from '../../chains/ethereum/ethereum';
-<<<<<<< HEAD
-import { Polygon } from '../../chains/polygon/polygon';
-=======
-import { BinanceSmartChain } from '../../chains/binance-smart-chain/binance-smart-chain';
->>>>>>> 16cd9cee
 import {
   BigNumber,
   Wallet,
@@ -34,11 +29,7 @@
 
 export class Sushiswap implements Uniswapish {
   private static _instances: { [name: string]: Sushiswap };
-<<<<<<< HEAD
-  private chain: Ethereum | Polygon;
-=======
-  private chain: Ethereum | BinanceSmartChain;
->>>>>>> 16cd9cee
+  private ethereum: Ethereum;
   private _router: string;
   private _routerAbi: ContractInterface;
   private _gasLimitEstimate: number;
@@ -47,25 +38,14 @@
   private tokenList: Record<string, Token> = {};
   private _ready: boolean = false;
 
-  private constructor(chain: string, network: string) {
+  private constructor(network: string) {
     const config = SushiswapConfig.config;
-    if (chain === 'ethereum') {
-      this.chain = Ethereum.getInstance(network);
-<<<<<<< HEAD
-    } else {
-      this.chain = Polygon.getInstance(network);
-=======
-    } else if (chain === 'binance-smart-chain') {
-      this.chain = BinanceSmartChain.getInstance(network);
-    } else {
-      throw new Error('unsupported chain');
->>>>>>> 16cd9cee
-    }
-    this.chainId = this.chain.chainId;
+    this.ethereum = Ethereum.getInstance(network);
+    this.chainId = this.ethereum.chainId;
     this._ttl = config.ttl;
     this._routerAbi = routerAbi.abi;
     this._gasLimitEstimate = config.gasLimitEstimate;
-    this._router = config.sushiswapRouterAddress(chain, network);
+    this._router = config.sushiswapRouterAddress(network);
   }
 
   public static getInstance(chain: string, network: string): Sushiswap {
@@ -73,7 +53,7 @@
       Sushiswap._instances = {};
     }
     if (!(chain + network in Sushiswap._instances)) {
-      Sushiswap._instances[chain + network] = new Sushiswap(chain, network);
+      Sushiswap._instances[chain + network] = new Sushiswap(network);
     }
 
     return Sushiswap._instances[chain + network];
@@ -90,10 +70,10 @@
   }
 
   public async init() {
-    if (!this.chain.ready()) {
-      await this.chain.init();
-    }
-    for (const token of this.chain.storedTokenList) {
+    if (!this.ethereum.ready()) {
+      await this.ethereum.init();
+    }
+    for (const token of this.ethereum.storedTokenList) {
       this.tokenList[token.address] = new Token(
         this.chainId,
         token.address,
@@ -152,8 +132,8 @@
   /**
    * Fetches information about a pair and constructs a pair from the given two tokens.
    * This is to replace the Fetcher Class
-   * @param baseToken first token
-   * @param quoteToken second token
+   * @param tokenA first token
+   * @param tokenB second token
    */
 
   async fetchData(baseToken: Token, quoteToken: Token): Promise<Pair> {
@@ -161,7 +141,7 @@
     const contract = new Contract(
       pairAddress,
       IUniswapV2Pair.abi,
-      this.chain.provider
+      this.ethereum.provider
     );
     const [reserves0, reserves1] = await contract.getReserves();
     const balances = baseToken.sortsBefore(quoteToken)
@@ -253,16 +233,16 @@
   /**
    * Given a wallet and a Uniswap trade, try to execute it on blockchain.
    *
-   * @param wallet Wallet
-   * @param trade Expected trade
-   * @param gasPrice Base gas price, for pre-EIP1559 transactions
-   * @param sushswapRouter Router smart contract address
-   * @param ttl How long the swap is valid before expiry, in seconds
-   * @param abi Router contract ABI
-   * @param gasLimit Gas limit
-   * @param nonce (Optional) EVM transaction nonce
-   * @param maxFeePerGas (Optional) Maximum total fee per gas you want to pay
-   * @param maxPriorityFeePerGas (Optional) Maximum tip per gas you want to pay
+   * @param _wallet Wallet
+   * @param _trade Expected trade
+   * @param _gasPrice Base gas price, for pre-EIP1559 transactions
+   * @param uniswapRouter Router smart contract address
+   * @param _ttl How long the swap is valid before expiry, in seconds
+   * @param _abi Router contract ABI
+   * @param _gasLimit Gas limit
+   * @param _nonce (Optional) EVM transaction nonce
+   * @param _maxFeePerGas (Optional) Maximum total fee per gas you want to pay
+   * @param _maxPriorityFeePerGas (Optional) Maximum tip per gas you want to pay
    */
 
   async executeTrade(
@@ -283,9 +263,8 @@
       allowedSlippage: this.getSlippagePercentage(),
     });
     const contract: Contract = new Contract(sushswapRouter, abi, wallet);
-<<<<<<< HEAD
     if (nonce === undefined) {
-      nonce = await this.chain.nonceManager.getNextNonce(wallet.address);
+      nonce = await this.ethereum.nonceManager.getNextNonce(wallet.address);
     }
     let tx: ContractTransaction;
     if (maxFeePerGas !== undefined || maxPriorityFeePerGas !== undefined) {
@@ -306,35 +285,7 @@
     }
 
     logger.info(tx);
-    await this.chain.nonceManager.commitNonce(wallet.address, nonce);
+    await this.ethereum.nonceManager.commitNonce(wallet.address, nonce);
     return tx;
-=======
-    return this.chain.nonceManager.provideNonce(
-      nonce,
-      wallet.address,
-      async (nextNonce) => {
-        let tx: ContractTransaction;
-        if (maxFeePerGas !== undefined || maxPriorityFeePerGas !== undefined) {
-          tx = await contract[result.methodName](...result.args, {
-            gasLimit: gasLimit.toFixed(0),
-            value: result.value,
-            nonce: nextNonce,
-            maxFeePerGas,
-            maxPriorityFeePerGas,
-          });
-        } else {
-          tx = await contract[result.methodName](...result.args, {
-            gasPrice: (gasPrice * 1e9).toFixed(0),
-            gasLimit: gasLimit.toFixed(0),
-            value: result.value,
-            nonce: nextNonce,
-          });
-        }
-
-        logger.info(JSON.stringify(tx));
-        return tx;
-      }
-    );
->>>>>>> 16cd9cee
   }
 }
--- conflicted
+++ resolved
@@ -210,17 +210,8 @@
     }
   }
 
-<<<<<<< HEAD
-  async getNonce(ethAddress: string): Promise<number> {
-    /*
-    Returns the nonce of the last successful transaction of a given wallet.
-    Retrieves the nonce via an EVM call if not already initialized.
-    */
-    if (this._provider !== null) {
-=======
   async getNonceFromMemory(ethAddress: string): Promise<number | null> {
     if (this.#initialized) {
->>>>>>> e1cf1d4b
       if (this.#addressToNonce[ethAddress]) {
         await this.mergeNonceFromEVMNode(ethAddress);
         return this.#addressToNonce[ethAddress][0];
@@ -238,52 +229,43 @@
     }
   }
 
-<<<<<<< HEAD
+  async getNonceFromNode(ethAddress: string): Promise<number> {
+    if (this._provider !== null) {
+      const nonce: number = await this._provider.getTransactionCount(
+        ethAddress
+      );
+
+      this.#addressToNonce[ethAddress] = [nonce, new Date()];
+      await this.#db.saveNonce(
+        this.#chainName,
+        this.#chainId,
+        ethAddress,
+        nonce
+      );
+      return nonce;
+    } else {
+      logger.error('EVMNonceManager.getNonceFromNode called before initiated');
+      throw new InitializationError(
+        SERVICE_UNITIALIZED_ERROR_MESSAGE('EVMNonceManager.getNonceFromNode'),
+        SERVICE_UNITIALIZED_ERROR_CODE
+      );
+    }
+  }
+
+  async getNonce(ethAddress: string): Promise<number> {
+    let nonce: number | null = await this.getNonceFromMemory(ethAddress);
+    if (nonce === null) {
+      nonce = await this.getNonceFromNode(ethAddress);
+    }
+    return nonce;
+  }
+
   async getNextNonce(ethAddress: string): Promise<number> {
     /*
     Retrieves the next available nonce for a given wallet address.
     */
     let newNonce;
     if (this._provider !== null) {
-=======
-  async getNonceFromNode(ethAddress: string): Promise<number> {
-    if (this._provider !== null) {
-      const nonce: number = await this._provider.getTransactionCount(
-        ethAddress
-      );
-
-      this.#addressToNonce[ethAddress] = [nonce, new Date()];
-      await this.#db.saveNonce(
-        this.#chainName,
-        this.#chainId,
-        ethAddress,
-        nonce
-      );
-      return nonce;
-    } else {
-      logger.error('EVMNonceManager.getNonceFromNode called before initiated');
-      throw new InitializationError(
-        SERVICE_UNITIALIZED_ERROR_MESSAGE('EVMNonceManager.getNonceFromNode'),
-        SERVICE_UNITIALIZED_ERROR_CODE
-      );
-    }
-  }
-
-  async getNonce(ethAddress: string): Promise<number> {
-    let nonce: number | null = await this.getNonceFromMemory(ethAddress);
-    if (nonce === null) {
-      nonce = await this.getNonceFromNode(ethAddress);
-    }
-    return nonce;
-  }
-
-  async getNextNonce(ethAddress: string): Promise<number> {
-    /*
-    Retrieves the next available nonce for a given wallet address.
-    */
-    let newNonce;
-    if (this._provider !== null) {
->>>>>>> e1cf1d4b
       if (this.#addressToLeadingNonce[ethAddress]) {
         newNonce = this.#addressToLeadingNonce[ethAddress][0] + 1;
       } else {
@@ -327,15 +309,10 @@
     return false;
   }
 
-<<<<<<< HEAD
-  async close(): Promise<void> {
-    await this.#db.close();
-=======
   async close(ownerHandle: string): Promise<void> {
     await super.close(ownerHandle);
     if (this.refCount < 1) {
       await this.#db.close(this.handle);
     }
->>>>>>> e1cf1d4b
   }
 }
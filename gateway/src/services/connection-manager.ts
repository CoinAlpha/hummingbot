import { Ethereum } from '../chains/ethereum/ethereum';
import { Avalanche } from '../chains/avalanche/avalanche';
import { Harmony } from '../chains/harmony/harmony';
import { Polygon } from '../chains/polygon/polygon';
import { Uniswap } from '../connectors/uniswap/uniswap';
import { UniswapLP } from '../connectors/uniswap/uniswap.lp';
import { Pangolin } from '../connectors/pangolin/pangolin';
import { Ethereumish, Uniswapish, UniswapLPish } from './common-interfaces';
<<<<<<< HEAD
=======
import { Traderjoe } from '../connectors/traderjoe/traderjoe';
>>>>>>> e1cf1d4b

export async function getChain(chain: string, network: string) {
  let chainInstance: Ethereumish;
  if (chain === 'ethereum') chainInstance = Ethereum.getInstance(network);
  else if (chain === 'avalanche')
    chainInstance = Avalanche.getInstance(network);
  else if (chain === 'polygon') chainInstance = Polygon.getInstance(network);
  else if (chain === 'harmony') chainInstance = Harmony.getInstance(network);
  else throw new Error('unsupported chain');
  if (!chainInstance.ready()) {
    await chainInstance.init();
  }
  return chainInstance;
}

type ConnectorType<T> = T extends Uniswapish ? Uniswapish : UniswapLPish;

export async function getConnector<T>(
  chain: string,
  network: string,
  connector: string | undefined
<<<<<<< HEAD
): Promise<Uniswapish | UniswapLPish> {
  let connectorInstance: any;
  if (chain === 'ethereum' && connector === 'uniswap')
    connectorInstance = Uniswap.getInstance(chain, network);
  else if (chain === 'ethereum' && connector === 'uniswapLP')
    connectorInstance = UniswapLP.getInstance(chain, network);
  else if (chain === 'avalanche' && connector === 'pangolin')
=======
): Promise<ConnectorType<T>> {
  let connectorInstance: Uniswapish | UniswapLPish;
  if (chain === 'ethereum' && connector === 'uniswap') {
    connectorInstance = Uniswap.getInstance(chain, network);
  } else if (chain === 'ethereum' && connector === 'uniswapLP') {
    connectorInstance = UniswapLP.getInstance(chain, network);
  } else if (chain === 'avalanche' && connector === 'pangolin') {
>>>>>>> e1cf1d4b
    connectorInstance = Pangolin.getInstance(chain, network);
  } else if (chain === 'avalanche' && connector === 'traderjoe') {
    connectorInstance = Traderjoe.getInstance(chain, network);
  } else {
    throw new Error('unsupported chain or connector');
  }
  if (!connectorInstance.ready()) {
    await connectorInstance.init();
  }
  return connectorInstance as ConnectorType<T>;
}<|MERGE_RESOLUTION|>--- conflicted
+++ resolved
@@ -6,10 +6,7 @@
 import { UniswapLP } from '../connectors/uniswap/uniswap.lp';
 import { Pangolin } from '../connectors/pangolin/pangolin';
 import { Ethereumish, Uniswapish, UniswapLPish } from './common-interfaces';
-<<<<<<< HEAD
-=======
 import { Traderjoe } from '../connectors/traderjoe/traderjoe';
->>>>>>> e1cf1d4b
 
 export async function getChain(chain: string, network: string) {
   let chainInstance: Ethereumish;
@@ -31,15 +28,6 @@
   chain: string,
   network: string,
   connector: string | undefined
-<<<<<<< HEAD
-): Promise<Uniswapish | UniswapLPish> {
-  let connectorInstance: any;
-  if (chain === 'ethereum' && connector === 'uniswap')
-    connectorInstance = Uniswap.getInstance(chain, network);
-  else if (chain === 'ethereum' && connector === 'uniswapLP')
-    connectorInstance = UniswapLP.getInstance(chain, network);
-  else if (chain === 'avalanche' && connector === 'pangolin')
-=======
 ): Promise<ConnectorType<T>> {
   let connectorInstance: Uniswapish | UniswapLPish;
   if (chain === 'ethereum' && connector === 'uniswap') {
@@ -47,7 +35,6 @@
   } else if (chain === 'ethereum' && connector === 'uniswapLP') {
     connectorInstance = UniswapLP.getInstance(chain, network);
   } else if (chain === 'avalanche' && connector === 'pangolin') {
->>>>>>> e1cf1d4b
     connectorInstance = Pangolin.getInstance(chain, network);
   } else if (chain === 'avalanche' && connector === 'traderjoe') {
     connectorInstance = Traderjoe.getInstance(chain, network);

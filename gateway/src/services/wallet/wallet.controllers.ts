--- conflicted
+++ resolved
@@ -4,12 +4,8 @@
 import { Cronos } from '../../chains/cronos/cronos';
 import { Ethereum } from '../../chains/ethereum/ethereum';
 import { Polygon } from '../../chains/polygon/polygon';
-<<<<<<< HEAD
 import { Xdc } from '../../chains/xdc/xdc';
-import { Solana } from '../../chains/solana/solana';
-=======
 import { Cosmos } from '../../chains/cosmos/cosmos';
->>>>>>> 16cd9cee
 import { Harmony } from '../../chains/harmony/harmony';
 
 import {
@@ -32,8 +28,8 @@
 } from '../error-handler';
 import { EthereumBase } from '../ethereum-base';
 import { Near } from '../../chains/near/near';
-
-import { convertXdcPrivateKey } from '../../helpers';
+// TODO: fix XDC things
+// import { convertXdcPrivateKey } from '../../helpers';
 
 const walletPath = './conf/wallets';
 export async function mkdirIfDoesNotExist(path: string): Promise<void> {
@@ -50,40 +46,20 @@
   if (!passphrase) {
     throw new Error('There is no passphrase');
   }
-  let connection: EthereumBase | Near | Cosmos;
+  let connection: EthereumBase | Near | Cosmos | Xdc;
   let address: string | undefined;
   let encryptedPrivateKey: string | undefined;
 
   if (req.chain === 'ethereum') {
     connection = Ethereum.getInstance(req.network);
   } else if (req.chain === 'avalanche') {
-<<<<<<< HEAD
-    const avalanche = Avalanche.getInstance(req.network);
-    address = avalanche.getWalletFromPrivateKey(req.privateKey).address;
-    encryptedPrivateKey = await avalanche.encrypt(req.privateKey, passphrase);
+    connection = Avalanche.getInstance(req.network);
   } else if (req.chain === 'polygon') {
-    const polygon = Polygon.getInstance(req.network);
-    address = polygon.getWalletFromPrivateKey(req.privateKey).address;
-    encryptedPrivateKey = await polygon.encrypt(req.privateKey, passphrase);
-  } else if (req.chain === 'xdc') {
-    const xdc = Xdc.getInstance(req.network);
-    const privateKey = convertXdcPrivateKey(req.privateKey);
-    address = xdc.getWalletFromPrivateKey(privateKey).address;
-    encryptedPrivateKey = await xdc.encrypt(privateKey, passphrase);
-  } else if (req.chain === 'solana') {
-    address = solana
-      .getKeypairFromPrivateKey(req.privateKey)
-      .publicKey.toBase58();
-    encryptedPrivateKey = await solana.encrypt(req.privateKey, passphrase);
-=======
-    connection = Avalanche.getInstance(req.network);
->>>>>>> 16cd9cee
+    connection = Polygon.getInstance(req.network);
   } else if (req.chain === 'harmony') {
     connection = Harmony.getInstance(req.network);
   } else if (req.chain === 'cronos') {
     connection = Cronos.getInstance(req.network);
-  } else if (req.chain === 'polygon') {
-    connection = Polygon.getInstance(req.network);
   } else if (req.chain === 'cosmos') {
     connection = Cosmos.getInstance(req.network);
   } else if (req.chain === 'near') {
@@ -96,6 +72,12 @@
     connection = Near.getInstance(req.network);
   } else if (req.chain === 'binance-smart-chain') {
     connection = BinanceSmartChain.getInstance(req.network);
+  } else if (req.chain === 'xdc') {
+    connection = Xdc.getInstance(req.network);
+    // const xdc = Xdc.getInstance(req.network);
+    // const privateKey = convertXdcPrivateKey(req.privateKey);
+    // address = xdc.getWalletFromPrivateKey(privateKey).address;
+    // encryptedPrivateKey = await xdc.encrypt(privateKey, passphrase);
   } else {
     throw new HttpException(
       500,
@@ -133,7 +115,11 @@
         )
       ).accountId;
       encryptedPrivateKey = connection.encrypt(req.privateKey, passphrase);
-    }
+    } //  else if (connection instanceof Xdc) {
+    //   const privateKey = convertXdcPrivateKey(req.privateKey);
+    //   address = connection.getWalletFromPrivateKey(privateKey).address;
+    //   encryptedPrivateKey = await connection.encrypt(privateKey, passphrase);
+    // }
 
     if (address === undefined || encryptedPrivateKey === undefined) {
       throw new Error('ERROR_RETRIEVING_WALLET_ADDRESS_ERROR_CODE');

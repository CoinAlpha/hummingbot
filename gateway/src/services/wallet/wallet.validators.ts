--- conflicted
+++ resolved
@@ -101,17 +101,12 @@
     (val === 'ethereum' ||
       val === 'avalanche' ||
       val === 'polygon' ||
-<<<<<<< HEAD
       val === 'xdc' ||
-      val === 'solana' ||
-      val === 'harmony')
-=======
-      val == 'near' ||
+      val === 'near' ||
       val === 'harmony' ||
       val === 'cronos' ||
       val === 'cosmos' ||
       val === 'binance-smart-chain')
->>>>>>> 16cd9cee
 );
 
 export const validateNetwork: Validator = mkValidator(

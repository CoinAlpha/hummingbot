--- conflicted
+++ resolved
@@ -11,31 +11,11 @@
 # perform the trade, but the gas will still be sent.
 ttl: 600
 
-<<<<<<< HEAD
-ethereum:
-  mainnet:
+contractAddresses:
+  mainnet: 
     sushiswapRouterAddress: '0xd9e1cE17f2641f24aE83637ab66a2cca9C378B9F'
-  kovan:
+  kovan: 
     sushiswapRouterAddress: '0x1b02dA8Cb0d097eB8D57A175b88c7D8b47997506'
-  ropsten:
+  ropsten: 
     sushiswapRouterAddress: '0x1b02dA8Cb0d097eB8D57A175b88c7D8b47997506'
-polygon:
-  mainnet:
-    sushiswapRouterAddress: '0x1b02dA8Cb0d097eB8D57A175b88c7D8b47997506'
-  mumbai:
-    sushiswapRouterAddress: '0x1b02dA8Cb0d097eB8D57A175b88c7D8b47997506'
-=======
-contractAddresses:
-  ethereum:
-    mainnet:
-      sushiswapRouterAddress: '0xd9e1cE17f2641f24aE83637ab66a2cca9C378B9F'
-    kovan:
-      sushiswapRouterAddress: '0x1b02dA8Cb0d097eB8D57A175b88c7D8b47997506'
-    ropsten:
-      sushiswapRouterAddress: '0x1b02dA8Cb0d097eB8D57A175b88c7D8b47997506'
-  binance-smart-chain:
-    mainnet:
-      sushiswapRouterAddress: '0x1b02dA8Cb0d097eB8D57A175b88c7D8b47997506'
-    testnet:
-      sushiswapRouterAddress: '0x1b02dA8Cb0d097eB8D57A175b88c7D8b47997506'
->>>>>>> 16cd9cee
+

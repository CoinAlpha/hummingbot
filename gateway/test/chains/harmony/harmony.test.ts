import { Harmony } from '../../../src/chains/harmony/harmony';
import { patchEVMNonceManager } from '../../evm.nonce.mock';
import { SushiswapConfig } from '../../../src/connectors/sushiswap/sushiswap.config';
import { DefikingdomsConfig } from '../../../src/connectors/defikingdoms/defikingdoms.config';
import { DefiraConfig } from '../../../src/connectors/defira/defira.config';

let harmony: Harmony;

beforeAll(async () => {
  harmony = Harmony.getInstance('mainnet');
  patchEVMNonceManager(harmony.nonceManager);
  await harmony.init();
});

afterAll(async () => {
  await harmony.close();
});

describe('getSpender', () => {
  describe('get defira', () => {
    it('returns defira mainnet router address', () => {
      const dfkAddress = harmony.getSpender('defira');
      expect(dfkAddress.toLowerCase()).toEqual(
        DefiraConfig.config.routerAddress('mainnet').toLowerCase()
      );
    });
  });
  describe('get viperswap', () => {
    it('returns viperswap mainnet address', () => {
      const viperswapAddress = harmony.getSpender('viperswap');
      expect(viperswapAddress.toLowerCase()).toEqual(
        '0xf012702a5f0e54015362cbca26a26fc90aa832a3'
      );
    });
  });
  describe('get sushiswap', () => {
    it('returns sushiswap kovan address', () => {
      const sushiswapAddress = harmony.getSpender('sushiswap');
      expect(sushiswapAddress.toLowerCase()).toEqual(
<<<<<<< HEAD
        SushiswapConfig.config.sushiswapRouterAddress('ethereum', 'kovan').toLowerCase()
=======
        SushiswapConfig.config
          .sushiswapRouterAddress('ethereum', 'kovan')
          .toLowerCase()
>>>>>>> 16cd9cee
      );
    });
  });
  describe('get defikingdoms', () => {
    it('returns defikingdoms mainnet router address', () => {
      const dfkAddress = harmony.getSpender('defikingdoms');
      expect(dfkAddress.toLowerCase()).toEqual(
        DefikingdomsConfig.config.routerAddress('mainnet').toLowerCase()
      );
    });
  });
  describe('get defira', () => {
    it('returns defira mainnet router address', () => {
      const dfkAddress = harmony.getSpender('defira');
      expect(dfkAddress.toLowerCase()).toEqual(
        DefiraConfig.config.routerAddress('mainnet').toLowerCase()
      );
    });
  });
});<|MERGE_RESOLUTION|>--- conflicted
+++ resolved
@@ -37,13 +37,7 @@
     it('returns sushiswap kovan address', () => {
       const sushiswapAddress = harmony.getSpender('sushiswap');
       expect(sushiswapAddress.toLowerCase()).toEqual(
-<<<<<<< HEAD
-        SushiswapConfig.config.sushiswapRouterAddress('ethereum', 'kovan').toLowerCase()
-=======
-        SushiswapConfig.config
-          .sushiswapRouterAddress('ethereum', 'kovan')
-          .toLowerCase()
->>>>>>> 16cd9cee
+        SushiswapConfig.config.sushiswapRouterAddress('kovan').toLowerCase()
       );
     });
   });

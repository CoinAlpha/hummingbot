import fs from 'fs';
import fsp from 'fs/promises';
import path from 'path';

import { patch, unpatch } from '../../services/patch';
import { providers } from 'ethers';
import { EVMNonceManager } from '../../../src/services/evm.nonce';
import {
  InitializationError,
  InvalidNonceError,
  INVALID_NONCE_ERROR_CODE,
  INVALID_NONCE_ERROR_MESSAGE,
  SERVICE_UNITIALIZED_ERROR_CODE,
  SERVICE_UNITIALIZED_ERROR_MESSAGE,
} from '../../../src/services/error-handler';

import 'jest-extended';

const exampleAddress = '0xFaA12FD102FE8623C9299c72B03E45107F2772B5';

afterEach(() => {
  unpatch();
});

describe('uninitiated EVMNodeService', () => {
  let dbPath = '';
  let nonceManager: EVMNonceManager;
  beforeAll(async () => {
    dbPath = await fsp.mkdtemp(path.join(__dirname, '/evm-nonce1.test.level'));
    nonceManager = new EVMNonceManager('ethereum', 43, 0, 0, dbPath);
  });

  afterAll(async () => {
    await nonceManager.close();
    fs.rmSync(dbPath, { force: true, recursive: true });
  });

  it('mergeNonceFromEVMNode throws error', async () => {
    await expect(
      nonceManager.mergeNonceFromEVMNode(exampleAddress)
    ).rejects.toThrow(
      new InitializationError(
        SERVICE_UNITIALIZED_ERROR_MESSAGE(
          'EVMNonceManager.mergeNonceFromEVMNode'
        ),
        SERVICE_UNITIALIZED_ERROR_CODE
      )
    );
  });

  it('getNonce throws error', async () => {
    await expect(nonceManager.getNonce(exampleAddress)).rejects.toThrow(
      new InitializationError(
        SERVICE_UNITIALIZED_ERROR_MESSAGE('EVMNonceManager.getNonce'),
        SERVICE_UNITIALIZED_ERROR_CODE
      )
    );
  });

  it('commitNonce (txNonce not null) throws error', async () => {
    await expect(nonceManager.commitNonce(exampleAddress, 87)).rejects.toThrow(
      new InitializationError(
        SERVICE_UNITIALIZED_ERROR_MESSAGE('EVMNonceManager.commitNonce'),
        SERVICE_UNITIALIZED_ERROR_CODE
      )
    );
  });

  it('localNonceTTL value too low', async () => {
    const provider = new providers.StaticJsonRpcProvider(
      'https://ethereum.node.com'
    );

    const nonceManager2 = new EVMNonceManager('ethereum', 43, -5, 0, dbPath);

    try {
      await expect(nonceManager2.init(provider)).rejects.toThrow(
        new InitializationError(
          SERVICE_UNITIALIZED_ERROR_MESSAGE(
            'EVMNonceManager.init localNonceTTL must be greater than or equal to zero.'
          ),
          SERVICE_UNITIALIZED_ERROR_CODE
        )
      );
    } finally {
      await nonceManager2.close();
    }
  });

  it('pendingNonceTTL value too low', async () => {
    const provider = new providers.StaticJsonRpcProvider(
      'https://ethereum.node.com'
    );

    const nonceManager2 = new EVMNonceManager('ethereum', 43, 0, -1, dbPath);

    try {
      await expect(nonceManager2.init(provider)).rejects.toThrow(
        new InitializationError(
          SERVICE_UNITIALIZED_ERROR_MESSAGE(
            'EVMNonceManager.init pendingNonceTTL must be greate than or equal to zero.'
          ),
          SERVICE_UNITIALIZED_ERROR_CODE
        )
      );
    } finally {
      await nonceManager2.close();
    }
  });
});

describe('EVMNodeService', () => {
  let nonceManager: EVMNonceManager;
  let dbPath = '';
  const provider = new providers.StaticJsonRpcProvider(
    'https://ethereum.node.com'
  );

  beforeEach(async () => {
    dbPath = await fsp.mkdtemp(path.join(__dirname, '/evm-nonce2.test.level'));
    nonceManager = new EVMNonceManager('ethereum', 43, 0, 0, dbPath);
    await nonceManager.init(provider);
    await nonceManager.commitNonce(exampleAddress, 0);
  });

  afterAll(async () => {
    await nonceManager.close();
    fs.rmSync(dbPath, { force: true, recursive: true });
  });
  const patchGetTransactionCount = () => {
    if (nonceManager._provider) {
      patch(nonceManager._provider, 'getTransactionCount', () => 11);
    }
  };

  it('commitNonce with a provided txNonce will only update current nonce if txNonce > currentNonce', async () => {
    patchGetTransactionCount();
    await nonceManager.commitNonce(exampleAddress, 10);
    let nonce = await nonceManager.getNonce(exampleAddress);
    await expect(nonce).toEqual(10);
<<<<<<< HEAD

    await expect(nonceManager.commitNonce(exampleAddress, 5)).rejects.toThrow(
      new InvalidNonceError(
        INVALID_NONCE_ERROR_MESSAGE + `txNonce(5) < currentNonce(10)`,
        INVALID_NONCE_ERROR_CODE
      )
    );

=======

    await expect(nonceManager.commitNonce(exampleAddress, 5)).rejects.toThrow(
      new InvalidNonceError(
        INVALID_NONCE_ERROR_MESSAGE + `txNonce(5) < currentNonce(10)`,
        INVALID_NONCE_ERROR_CODE
      )
    );

>>>>>>> a102a170
    nonce = await nonceManager.getNonce(exampleAddress);
    await expect(nonce).toEqual(10);
  });

  it('mergeNonceFromEVMNode should update with nonce from EVM node (local<node)', async () => {
    if (nonceManager._provider) {
      patch(nonceManager._provider, 'getTransactionCount', () => 20);
    }

    await nonceManager.mergeNonceFromEVMNode(exampleAddress);
    const nonce = await nonceManager.getNonce(exampleAddress);
    await expect(nonce).toEqual(19);
  });

  it('getNextNonce should return nonces that are sequentially increasing', async () => {
<<<<<<< HEAD
    // Prevents getTransactionCount.
    patch(nonceManager, '#localNonceTTL', () => 300 * 1000);
    patch(nonceManager, '#pendingNonceTTL', () => 300 * 1000);
    nonceManager.commitNonce(exampleAddress, 1);
=======
    // Prevents nonce from expiring.
>>>>>>> a102a170
    patchGetTransactionCount();
    patch(nonceManager, '_pendingNonceTTL', () => 300 * 1000);
    nonceManager.commitNonce(exampleAddress, 1);

    const pendingNonce1 = await nonceManager.getNextNonce(exampleAddress);
    expect(pendingNonce1).toEqual(11);

    const pendingNonce2 = await nonceManager.getNextNonce(exampleAddress);
    expect(pendingNonce2).toEqual(pendingNonce1 + 1);
<<<<<<< HEAD
=======
  });

  it('getNextNonce should reuse expired nonces', async () => {
    // Prevents nonce from expiring.
    patchGetTransactionCount();

    const pendingNonce1 = await nonceManager.getNextNonce(exampleAddress);
    expect(pendingNonce1).toEqual(11);

    const pendingNonce2 = await nonceManager.getNextNonce(exampleAddress);
    expect(pendingNonce2).toEqual(pendingNonce1);
>>>>>>> a102a170
  });
});

describe("EVMNodeService was previously a singleton. Let's prove that it no longer is.", () => {
  let nonceManager1: EVMNonceManager;
  let nonceManager2: EVMNonceManager;
  let dbPath = '';
  beforeAll(async () => {
    dbPath = await fsp.mkdtemp(path.join(__dirname, '/evm-nonce3.test.level'));
    nonceManager1 = new EVMNonceManager('ethereum', 43, 60, 60, dbPath);
    const provider1 = new providers.StaticJsonRpcProvider(
      'https://ethereum.node.com'
    );
    await nonceManager1.init(provider1);

    nonceManager2 = new EVMNonceManager('avalanche', 56, 60, 60, dbPath);
    const provider2 = new providers.StaticJsonRpcProvider(
      'https://avalanche.node.com'
    );
    await nonceManager2.init(provider2);
  });

  afterAll(async () => {
    await nonceManager1.close();
    await nonceManager2.close();
    fs.rmSync(dbPath, { force: true, recursive: true });
  });

  it('commitNonce with a provided txNonce will only update current nonce if txNonce > currentNonce', async () => {
    if (nonceManager1._provider) {
      patch(nonceManager1._provider, 'getTransactionCount', () => 1);
    }
    await nonceManager1.commitNonce(exampleAddress, 10);
    const nonce1 = await nonceManager1.getNonce(exampleAddress);
    await expect(nonce1).toEqual(10);

    if (nonceManager1._provider) {
      patch(nonceManager1._provider, 'getTransactionCount', () => 8);
    }
    await nonceManager1.commitNonce(exampleAddress, 8);
    const nonce2 = await nonceManager1.getNonce(exampleAddress);
    await expect(nonce2).toEqual(10);
  });
});<|MERGE_RESOLUTION|>--- conflicted
+++ resolved
@@ -138,7 +138,6 @@
     await nonceManager.commitNonce(exampleAddress, 10);
     let nonce = await nonceManager.getNonce(exampleAddress);
     await expect(nonce).toEqual(10);
-<<<<<<< HEAD
 
     await expect(nonceManager.commitNonce(exampleAddress, 5)).rejects.toThrow(
       new InvalidNonceError(
@@ -147,16 +146,6 @@
       )
     );
 
-=======
-
-    await expect(nonceManager.commitNonce(exampleAddress, 5)).rejects.toThrow(
-      new InvalidNonceError(
-        INVALID_NONCE_ERROR_MESSAGE + `txNonce(5) < currentNonce(10)`,
-        INVALID_NONCE_ERROR_CODE
-      )
-    );
-
->>>>>>> a102a170
     nonce = await nonceManager.getNonce(exampleAddress);
     await expect(nonce).toEqual(10);
   });
@@ -172,14 +161,7 @@
   });
 
   it('getNextNonce should return nonces that are sequentially increasing', async () => {
-<<<<<<< HEAD
-    // Prevents getTransactionCount.
-    patch(nonceManager, '#localNonceTTL', () => 300 * 1000);
-    patch(nonceManager, '#pendingNonceTTL', () => 300 * 1000);
-    nonceManager.commitNonce(exampleAddress, 1);
-=======
     // Prevents nonce from expiring.
->>>>>>> a102a170
     patchGetTransactionCount();
     patch(nonceManager, '_pendingNonceTTL', () => 300 * 1000);
     nonceManager.commitNonce(exampleAddress, 1);
@@ -189,8 +171,6 @@
 
     const pendingNonce2 = await nonceManager.getNextNonce(exampleAddress);
     expect(pendingNonce2).toEqual(pendingNonce1 + 1);
-<<<<<<< HEAD
-=======
   });
 
   it('getNextNonce should reuse expired nonces', async () => {
@@ -202,7 +182,6 @@
 
     const pendingNonce2 = await nonceManager.getNextNonce(exampleAddress);
     expect(pendingNonce2).toEqual(pendingNonce1);
->>>>>>> a102a170
   });
 });
 
